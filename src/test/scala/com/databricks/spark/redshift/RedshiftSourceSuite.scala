--- conflicted
+++ resolved
@@ -188,16 +188,6 @@
     val source = new DefaultSource(jdbcWrapper)
     val relation = source.createRelation(testSqlContext, params, TestUtils.testSchema)
 
-<<<<<<< HEAD
-    val rdd = relation.asInstanceOf[PrunedFilteredScan].buildScan(Array("testByte", "testBool"), Array.empty[Filter])
-    val prunedExpectedValues =
-      Array(Row(1.toByte, true),
-            Row(1.toByte, false),
-            Row(0.toByte, null),
-            Row(0.toByte, false),
-            Row(null, null))
-    assert(rdd.collect() === prunedExpectedValues)
-=======
     val rdd = relation.asInstanceOf[PrunedFilteredScan]
       .buildScan(Array("testByte", "testBool"), Array.empty[Filter])
     val prunedExpectedValues = Array(
@@ -206,11 +196,7 @@
       Row(0.toByte, null),
       Row(0.toByte, false),
       Row(null, null))
-
-    rdd.collect() zip prunedExpectedValues foreach {
-      case (loaded, expected) => loaded shouldBe expected
-    }
->>>>>>> d2cf152a
+    assert(rdd.collect() === prunedExpectedValues)
   }
 
   test("DefaultSource supports user schema, pruned and filtered scans") {
