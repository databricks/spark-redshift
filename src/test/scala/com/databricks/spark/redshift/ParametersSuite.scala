/*
 * Copyright 2015 TouchType Ltd
 *
 * Licensed under the Apache License, Version 2.0 (the "License");
 * you may not use this file except in compliance with the License.
 * You may obtain a copy of the License at
 *
 *     http://www.apache.org/licenses/LICENSE-2.0
 *
 * Unless required by applicable law or agreed to in writing, software
 * distributed under the License is distributed on an "AS IS" BASIS,
 * WITHOUT WARRANTIES OR CONDITIONS OF ANY KIND, either express or implied.
 * See the License for the specific language governing permissions and
 * limitations under the License.
 */

package com.databricks.spark.redshift

import org.scalatest.{FunSuite, Matchers}

/**
 * Check validation of parameter config
 */
class ParametersSuite extends FunSuite with Matchers {

  test("Minimal valid parameter map is accepted") {
<<<<<<< HEAD
    val params =
      Map(
        "tempdir" -> "s3://foo/bar",
        "dbtable" -> "test_table",
        "url" -> "jdbc:redshift://foo/bar")
=======
    val params = Map(
      "tempdir" -> "s3://foo/bar",
      "dbtable" -> "test_table",
      "url" -> "jdbc:postgresql://foo/bar")
>>>>>>> 2cd12e72

    val mergedParams = Parameters.mergeParameters(params)

    mergedParams.tempPath should startWith (params("tempdir"))
    mergedParams.jdbcUrl shouldBe params("url")
    mergedParams.table shouldBe params("dbtable")

    // Check that the defaults have been added
    Parameters.DEFAULT_PARAMETERS foreach {
      case (key, value) => mergedParams.parameters(key) shouldBe value
    }
  }

  test("New instances have distinct temp paths") {
<<<<<<< HEAD
    val params =
      Map(
        "tempdir" -> "s3://foo/bar",
        "dbtable" -> "test_table",
        "url" -> "jdbc:redshift://foo/bar")
=======
    val params = Map(
      "tempdir" -> "s3://foo/bar",
      "dbtable" -> "test_table",
      "url" -> "jdbc:postgresql://foo/bar")
>>>>>>> 2cd12e72

    val mergedParams1 = Parameters.mergeParameters(params)
    val mergedParams2 = Parameters.mergeParameters(params)

    mergedParams1.tempPath should not equal mergedParams2.tempPath
  }

  test("Errors are thrown when mandatory parameters are not provided") {

    def checkMerge(params: Map[String, String]): Unit = {
      intercept[Exception] {
        Parameters.mergeParameters(params)
      }
    }

    checkMerge(Map("dbtable" -> "test_table", "url" -> "jdbc:redshift://foo/bar"))
    checkMerge(Map("tempdir" -> "s3://foo/bar", "url" -> "jdbc:redshift://foo/bar"))
    checkMerge(Map("dbtable" -> "test_table", "tempdir" -> "s3://foo/bar"))
  }
}<|MERGE_RESOLUTION|>--- conflicted
+++ resolved
@@ -24,18 +24,10 @@
 class ParametersSuite extends FunSuite with Matchers {
 
   test("Minimal valid parameter map is accepted") {
-<<<<<<< HEAD
-    val params =
-      Map(
-        "tempdir" -> "s3://foo/bar",
-        "dbtable" -> "test_table",
-        "url" -> "jdbc:redshift://foo/bar")
-=======
     val params = Map(
       "tempdir" -> "s3://foo/bar",
       "dbtable" -> "test_table",
-      "url" -> "jdbc:postgresql://foo/bar")
->>>>>>> 2cd12e72
+      "url" -> "jdbc:redshift://foo/bar")
 
     val mergedParams = Parameters.mergeParameters(params)
 
@@ -50,18 +42,10 @@
   }
 
   test("New instances have distinct temp paths") {
-<<<<<<< HEAD
-    val params =
-      Map(
-        "tempdir" -> "s3://foo/bar",
-        "dbtable" -> "test_table",
-        "url" -> "jdbc:redshift://foo/bar")
-=======
     val params = Map(
       "tempdir" -> "s3://foo/bar",
       "dbtable" -> "test_table",
-      "url" -> "jdbc:postgresql://foo/bar")
->>>>>>> 2cd12e72
+      "url" -> "jdbc:redshift://foo/bar")
 
     val mergedParams1 = Parameters.mergeParameters(params)
     val mergedParams2 = Parameters.mergeParameters(params)
