/*
 * Copyright 2015 Databricks
 *
 * Licensed under the Apache License, Version 2.0 (the "License");
 * you may not use this file except in compliance with the License.
 * You may obtain a copy of the License at
 *
 *     http://www.apache.org/licenses/LICENSE-2.0
 *
 * Unless required by applicable law or agreed to in writing, software
 * distributed under the License is distributed on an "AS IS" BASIS,
 * WITHOUT WARRANTIES OR CONDITIONS OF ANY KIND, either express or implied.
 * See the License for the specific language governing permissions and
 * limitations under the License.
 */

package com.databricks.spark.redshift

import java.net.URI
import java.sql.{SQLException, Connection}
import java.util.Properties

import scala.util.Random

import org.scalatest.{BeforeAndAfterEach, BeforeAndAfterAll, Matchers}
import org.apache.hadoop.fs.{FileSystem, Path}

import org.apache.spark.SparkContext
import org.apache.spark.sql.{AnalysisException, Row, SQLContext, SaveMode}
import org.apache.spark.sql.hive.test.TestHiveContext
import org.apache.spark.sql.types._

/**
 * End-to-end tests which run against a real Redshift cluster.
 */
class RedshiftIntegrationSuite
  extends QueryTest
  with Matchers
  with BeforeAndAfterAll
  with BeforeAndAfterEach {

  private def loadConfigFromEnv(envVarName: String): String = {
    Option(System.getenv(envVarName)).getOrElse {
      fail(s"Must set $envVarName environment variable")
    }
  }

  // The following configurations must be set in order to run these tests. In Travis, these
  // environment variables are set using Travis's encrypted environment variables feature:
  // http://docs.travis-ci.com/user/environment-variables/#Encrypted-Variables

  // JDBC URL listed in the AWS console (should not contain username and password).
  private val AWS_REDSHIFT_JDBC_URL: String = loadConfigFromEnv("AWS_REDSHIFT_JDBC_URL")
  private val AWS_REDSHIFT_USER: String = loadConfigFromEnv("AWS_REDSHIFT_USER")
  private val AWS_REDSHIFT_PASSWORD: String = loadConfigFromEnv("AWS_REDSHIFT_PASSWORD")
  private val AWS_ACCESS_KEY_ID: String = loadConfigFromEnv("TEST_AWS_ACCESS_KEY_ID")
  private val AWS_SECRET_ACCESS_KEY: String = loadConfigFromEnv("TEST_AWS_SECRET_ACCESS_KEY")
  // Path to a directory in S3 (e.g. 's3n://bucket-name/path/to/scratch/space').
  private val AWS_S3_SCRATCH_SPACE: String = loadConfigFromEnv("AWS_S3_SCRATCH_SPACE")
  require(AWS_S3_SCRATCH_SPACE.contains("s3n"), "must use s3n:// URL")

  private val jdbcUrl: String = {
    s"$AWS_REDSHIFT_JDBC_URL?user=$AWS_REDSHIFT_USER&password=$AWS_REDSHIFT_PASSWORD"
  }

  /**
   * Random suffix appended appended to table and directory names in order to avoid collisions
   * between separate Travis builds.
   */
  private val randomSuffix: String = Math.abs(Random.nextLong()).toString

  private val tempDir: String = AWS_S3_SCRATCH_SPACE + randomSuffix + "/"

  /**
   * Spark Context with Hadoop file overridden to point at our local test data file for this suite,
   * no-matter what temp directory was generated and requested.
   */
  private var sc: SparkContext = _
  private var sqlContext: SQLContext = _
  private var conn: Connection = _

  private val test_table: String = s"test_table_$randomSuffix"
  private val test_table2: String = s"test_table2_$randomSuffix"
  private val test_table3: String = s"test_table3_$randomSuffix"

  override def beforeAll(): Unit = {
    super.beforeAll()
    sc = new SparkContext("local", "RedshiftSourceSuite")
    sc.hadoopConfiguration.set("fs.s3.awsAccessKeyId", AWS_ACCESS_KEY_ID)
    sc.hadoopConfiguration.set("fs.s3.awsSecretAccessKey", AWS_SECRET_ACCESS_KEY)
    sc.hadoopConfiguration.set("fs.s3n.awsAccessKeyId", AWS_ACCESS_KEY_ID)
    sc.hadoopConfiguration.set("fs.s3n.awsSecretAccessKey", AWS_SECRET_ACCESS_KEY)

    conn = DefaultJDBCWrapper.getConnector(
      "com.amazon.redshift.jdbc4.Driver", jdbcUrl, new Properties())()

    conn.prepareStatement("drop table if exists test_table").executeUpdate()
    conn.prepareStatement("drop table if exists test_table2").executeUpdate()
    conn.prepareStatement("drop table if exists test_table3").executeUpdate()
    conn.commit()

    def createTable(tableName: String): Unit = {
      conn.createStatement().executeUpdate(
        s"""
           |create table $tableName (
           |testbyte int2,
           |testbool boolean,
           |testdate date,
           |testdouble float8,
           |testfloat float4,
           |testint int4,
           |testlong int8,
           |testshort int2,
           |teststring varchar(256),
           |testtimestamp timestamp
           |)
      """.stripMargin
      )
      // scalastyle:off
      conn.createStatement().executeUpdate(
        s"""
           |insert into $tableName values
           |(null, null, null, null, null, null, null, null, null, null),
           |(0, null, '2015-07-03', 0.0, -1.0, 4141214, 1239012341823719, null, 'f', '2015-07-03 00:00:00.000'),
           |(0, false, null, -1234152.12312498, 100000.0, null, 1239012341823719, 24, '___|_123', null),
           |(1, false, '2015-07-02', 0.0, 0.0, 42, 1239012341823719, -13, 'asdf', '2015-07-02 00:00:00.000'),
           |(1, true, '2015-07-01', 1234152.12312498, 1.0, 42, 1239012341823719, 23, 'Unicode''s樂趣', '2015-07-01 00:00:00.001')
         """.stripMargin
      )
      // scalastyle:on
      conn.commit()
    }

    createTable(test_table)
    createTable(test_table2)
    createTable(test_table3)
  }

  override def afterAll(): Unit = {
    try {
      val fs = FileSystem.get(URI.create(tempDir), sc.hadoopConfiguration)
      fs.delete(new Path(tempDir), true)
      fs.close()
    } finally {
      try {
        conn.prepareStatement(s"drop table if exists $test_table").executeUpdate()
        conn.prepareStatement(s"drop table if exists $test_table2").executeUpdate()
        conn.prepareStatement(s"drop table if exists $test_table3").executeUpdate()
        conn.commit()
        conn.close()
      } finally {
        try {
          sc.stop()
        } finally {
          super.afterAll()
        }
      }
    }
  }

  override def beforeEach(): Unit = {
    sqlContext = new TestHiveContext(sc)
    sqlContext.sql(
      s"""
         | create temporary table test_table(
         |   testbyte tinyint,
         |   testbool boolean,
         |   testdate date,
         |   testdouble double,
         |   testfloat float,
         |   testint int,
         |   testlong bigint,
         |   testshort smallint,
         |   teststring string,
         |   testtimestamp timestamp
         | )
         | using com.databricks.spark.redshift
         | options(
         |   url \"$jdbcUrl\",
         |   tempdir \"$tempDir\",
         |   dbtable \"$test_table\"
         | )
       """.stripMargin
    ).collect()

    sqlContext.sql(
      s"""
         | create temporary table test_table2(
         |   testbyte smallint,
         |   testbool boolean,
         |   testdate date,
         |   testdouble double,
         |   testfloat float,
         |   testint int,
         |   testlong bigint,
         |   testshort smallint,
         |   teststring string,
         |   testtimestamp timestamp
         | )
         | using com.databricks.spark.redshift
         | options(
         |   url \"$jdbcUrl\",
         |   tempdir \"$tempDir\",
         |   dbtable \"$test_table2\"
         | )
       """.stripMargin
    ).collect()

    sqlContext.sql(
      s"""
         | create temporary table test_table3(
         |   testbyte smallint,
         |   testbool boolean,
         |   testdate date,
         |   testdouble double,
         |   testfloat float,
         |   testint int,
         |   testlong bigint,
         |   testshort smallint,
         |   teststring string,
         |   testtimestamp timestamp
         | )
         | using com.databricks.spark.redshift
         | options(
         |   url \"$jdbcUrl\",
         |   tempdir \"$tempDir\",
         |   dbtable \"$test_table3\"
         | )
       """.stripMargin
    ).collect()
  }

  test("DefaultSource can load Redshift UNLOAD output to a DataFrame") {
    checkAnswer(
      sqlContext.sql("select * from test_table"),
      TestUtils.expectedData)
  }

  test("Can load output when 'dbtable' is a subquery wrapped in parentheses") {
    // scalastyle:off
    val query =
      s"""
        |(select testbyte, testbool
        |from $test_table
        |where testbool = true
        | and teststring = 'Unicode''s樂趣'
        | and testdouble = 1234152.12312498
        | and testfloat = 1.0
        | and testint = 42)
      """.stripMargin
    // scalastyle:on
    val loadedDf = sqlContext.read
      .format("com.databricks.spark.redshift")
      .option("url", jdbcUrl)
      .option("dbtable", query)
      .option("tempdir", tempDir)
      .load()
    checkAnswer(loadedDf, Seq(Row(1, true)))
  }

  test("Can load output when 'query' is specified instead of 'dbtable'") {
    // scalastyle:off
    val query =
      s"""
        |select testbyte, testbool
        |from $test_table
        |where testbool = true
        | and teststring = 'Unicode''s樂趣'
        | and testdouble = 1234152.12312498
        | and testfloat = 1.0
        | and testint = 42
      """.stripMargin
    // scalastyle:on
    val loadedDf = sqlContext.read
      .format("com.databricks.spark.redshift")
      .option("url", jdbcUrl)
      .option("query", query)
      .option("tempdir", tempDir)
      .load()
    checkAnswer(loadedDf, Seq(Row(1, true)))
  }

  test("Can load output of Redshift aggregation queries") {
    val loadedDf = sqlContext.read
      .format("com.databricks.spark.redshift")
      .option("url", jdbcUrl)
      .option("query", s"select testbool, count(*) from $test_table group by testbool")
      .option("tempdir", tempDir)
      .load()
    checkAnswer(loadedDf, Seq(Row(true, 1), Row(false, 2), Row(null, 2)))
  }

  test("DefaultSource supports simple column filtering") {
    checkAnswer(
      sqlContext.sql("select testbyte, testbool from test_table"),
      Seq(
        Row(null, null),
        Row(0.toByte, null),
        Row(0.toByte, false),
        Row(1.toByte, false),
        Row(1.toByte, true)))
  }

  test("query with pruned and filtered scans") {
    // scalastyle:off
    checkAnswer(
      sqlContext.sql(
        """
          |select testbyte, testbool
          |from test_table
          |where testbool = true
          | and teststring = "Unicode's樂趣"
          | and testdouble = 1234152.12312498
          | and testfloat = 1.0
          | and testint = 42
        """.stripMargin),
      Seq(Row(1, true)))
    // scalastyle:on
  }

  test("roundtrip save and load") {
    val tableName = s"roundtrip_save_and_load_$randomSuffix"
    try {
      sqlContext.createDataFrame(sc.parallelize(TestUtils.expectedData), TestUtils.testSchema)
        .write
        .format("com.databricks.spark.redshift")
        .option("url", jdbcUrl)
        .option("dbtable", tableName)
        .option("tempdir", tempDir)
        .mode(SaveMode.ErrorIfExists)
        .save()

      assert(DefaultJDBCWrapper.tableExists(conn, tableName))
      val loadedDf = sqlContext.read
        .format("com.databricks.spark.redshift")
        .option("url", jdbcUrl)
        .option("dbtable", tableName)
        .option("tempdir", tempDir)
        .load()
      checkAnswer(loadedDf, TestUtils.expectedData)
    } finally {
      conn.prepareStatement(s"drop table if exists $tableName").executeUpdate()
      conn.commit()
    }
  }

  test("roundtrip save and load with uppercase column names") {
    val tableName = s"roundtrip_write_and_read_with_uppercase_column_names_$randomSuffix"
    val df = sqlContext.createDataFrame(sc.parallelize(Seq(Row(1))),
      StructType(StructField("A", IntegerType) :: Nil))
    try {
      df.write
        .format("com.databricks.spark.redshift")
        .option("url", jdbcUrl)
        .option("dbtable", tableName)
        .option("tempdir", tempDir)
        .mode(SaveMode.ErrorIfExists)
        .save()

      assert(DefaultJDBCWrapper.tableExists(conn, tableName))
      val loadedDf = sqlContext.read
        .format("com.databricks.spark.redshift")
        .option("url", jdbcUrl)
        .option("dbtable", tableName)
        .option("tempdir", tempDir)
        .load()
      assert(loadedDf.schema.length === 1)
      assert(loadedDf.columns === Seq("a"))
      checkAnswer(loadedDf, Seq(Row(1)))
    } finally {
      conn.prepareStatement(s"drop table if exists $tableName").executeUpdate()
      conn.commit()
    }
  }

<<<<<<< HEAD
  test("configuring maxlength on string columns") {
    val tableName = s"configuring_maxlength_on_string_column_$randomSuffix"
    try {
      val metadata = new MetadataBuilder().putLong("maxlength", 512).build()
      val schema = StructType(
        StructField("x", StringType, metadata = metadata) :: Nil)
      sqlContext.createDataFrame(sc.parallelize(Seq(Row("a" * 512))), schema).write
        .format("com.databricks.spark.redshift")
        .option("url", jdbcUrl)
        .option("dbtable", tableName)
        .option("tempdir", tempDir)
        .mode(SaveMode.ErrorIfExists)
        .save()
      assert(DefaultJDBCWrapper.tableExists(conn, tableName))
      val loadedDf = sqlContext.read
        .format("com.databricks.spark.redshift")
        .option("url", jdbcUrl)
        .option("dbtable", tableName)
        .option("tempdir", tempDir)
        .load()
      checkAnswer(loadedDf, Seq(Row("a" * 512)))
      // This append should fail due to the string being longer than the maxlength
      intercept[SQLException] {
        sqlContext.createDataFrame(sc.parallelize(Seq(Row("a" * 513))), schema).write
=======
  test("informative error message when saving a table with string that is longer than max length") {
    val tableName = s"error_message_when_string_too_long_$randomSuffix"
    try {
      val df = sqlContext.createDataFrame(sc.parallelize(Seq(Row("a" * 512))),
        StructType(StructField("A", StringType) :: Nil))
      val e = intercept[SQLException] {
        df.write
>>>>>>> 73376957
          .format("com.databricks.spark.redshift")
          .option("url", jdbcUrl)
          .option("dbtable", tableName)
          .option("tempdir", tempDir)
<<<<<<< HEAD
          .mode(SaveMode.Append)
          .save()
      }
=======
          .mode(SaveMode.ErrorIfExists)
          .save()
      }
      assert(e.getMessage.contains("while loading data into Redshift"))
>>>>>>> 73376957
    } finally {
      conn.prepareStatement(s"drop table if exists $tableName").executeUpdate()
      conn.commit()
    }
  }

  test("SaveMode.Overwrite with non-existent table") {
    val tableName = s"overwrite_non_existent_table$randomSuffix"
    try {
      assert(!DefaultJDBCWrapper.tableExists(conn, tableName))
      sqlContext.createDataFrame(sc.parallelize(TestUtils.expectedData), TestUtils.testSchema)
        .write
        .format("com.databricks.spark.redshift")
        .option("url", jdbcUrl)
        .option("dbtable", tableName)
        .option("tempdir", tempDir)
        .mode(SaveMode.Overwrite)
        .save()

      assert(DefaultJDBCWrapper.tableExists(conn, tableName))
      val loadedDf = sqlContext.read
        .format("com.databricks.spark.redshift")
        .option("url", jdbcUrl)
        .option("dbtable", tableName)
        .option("tempdir", tempDir)
        .load()
      checkAnswer(loadedDf, TestUtils.expectedData)
    } finally {
      conn.prepareStatement(s"drop table if exists $tableName").executeUpdate()
      conn.commit()
    }
  }

  // TODO:test overwrite that fails.

  test("Append SaveMode doesn't destroy existing data") {
    val extraData = Seq(
      Row(2.toByte, false, null, -1234152.12312498, 100000.0f, null, 1239012341823719L,
        24.toShort, "___|_123", null))

    sqlContext.createDataFrame(sc.parallelize(extraData), TestUtils.testSchema).write
      .format("com.databricks.spark.redshift")
      .option("url", jdbcUrl)
      .option("dbtable", test_table3)
      .option("tempdir", tempDir)
      .mode(SaveMode.Append)
      .saveAsTable(test_table3)

    checkAnswer(
      sqlContext.sql("select * from test_table3"),
      TestUtils.expectedData ++ extraData)
  }

  test("Respect SaveMode.ErrorIfExists when table exists") {
    val rdd = sc.parallelize(TestUtils.expectedData.toSeq)
    val df = sqlContext.createDataFrame(rdd, TestUtils.testSchema)
    df.registerTempTable(test_table) // to ensure that the table already exists

    // Check that SaveMode.ErrorIfExists throws an exception
    intercept[AnalysisException] {
      df.write
        .format("com.databricks.spark.redshift")
        .option("url", jdbcUrl)
        .option("dbtable", test_table)
        .option("tempdir", tempDir)
        .mode(SaveMode.ErrorIfExists)
        .saveAsTable(test_table)
    }
  }

  test("Do nothing when table exists if SaveMode = Ignore") {
    val rdd = sc.parallelize(TestUtils.expectedData.drop(1))
    val df = sqlContext.createDataFrame(rdd, TestUtils.testSchema)
    df.write
      .format("com.databricks.spark.redshift")
      .option("url", jdbcUrl)
      .option("dbtable", test_table)
      .option("tempdir", tempDir)
      .mode(SaveMode.Ignore)
      .saveAsTable(test_table)

    // Check that SaveMode.Ignore does nothing
    checkAnswer(
      sqlContext.sql("select * from test_table"),
      TestUtils.expectedData)
  }
}<|MERGE_RESOLUTION|>--- conflicted
+++ resolved
@@ -373,7 +373,6 @@
     }
   }
 
-<<<<<<< HEAD
   test("configuring maxlength on string columns") {
     val tableName = s"configuring_maxlength_on_string_column_$randomSuffix"
     try {
@@ -398,7 +397,19 @@
       // This append should fail due to the string being longer than the maxlength
       intercept[SQLException] {
         sqlContext.createDataFrame(sc.parallelize(Seq(Row("a" * 513))), schema).write
-=======
+          .format("com.databricks.spark.redshift")
+          .option("url", jdbcUrl)
+          .option("dbtable", tableName)
+          .option("tempdir", tempDir)
+          .mode(SaveMode.Append)
+          .save()
+      }
+    } finally {
+      conn.prepareStatement(s"drop table if exists $tableName").executeUpdate()
+      conn.commit()
+    }
+  }
+
   test("informative error message when saving a table with string that is longer than max length") {
     val tableName = s"error_message_when_string_too_long_$randomSuffix"
     try {
@@ -406,21 +417,14 @@
         StructType(StructField("A", StringType) :: Nil))
       val e = intercept[SQLException] {
         df.write
->>>>>>> 73376957
           .format("com.databricks.spark.redshift")
           .option("url", jdbcUrl)
           .option("dbtable", tableName)
           .option("tempdir", tempDir)
-<<<<<<< HEAD
-          .mode(SaveMode.Append)
-          .save()
-      }
-=======
           .mode(SaveMode.ErrorIfExists)
           .save()
       }
       assert(e.getMessage.contains("while loading data into Redshift"))
->>>>>>> 73376957
     } finally {
       conn.prepareStatement(s"drop table if exists $tableName").executeUpdate()
       conn.commit()
