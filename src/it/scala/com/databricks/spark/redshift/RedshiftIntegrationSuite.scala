/*
 * Copyright 2015 Databricks
 *
 * Licensed under the Apache License, Version 2.0 (the "License");
 * you may not use this file except in compliance with the License.
 * You may obtain a copy of the License at
 *
 *     http://www.apache.org/licenses/LICENSE-2.0
 *
 * Unless required by applicable law or agreed to in writing, software
 * distributed under the License is distributed on an "AS IS" BASIS,
 * WITHOUT WARRANTIES OR CONDITIONS OF ANY KIND, either express or implied.
 * See the License for the specific language governing permissions and
 * limitations under the License.
 */

package com.databricks.spark.redshift

import java.net.URI
import java.sql.Connection
import java.util.Properties

import scala.util.Random

import org.scalatest.{BeforeAndAfterEach, BeforeAndAfterAll, Matchers}
import org.apache.hadoop.fs.{FileSystem, Path}

import org.apache.spark.SparkContext
import org.apache.spark.sql.{AnalysisException, Row, SQLContext, SaveMode}
import org.apache.spark.sql.hive.test.TestHiveContext
import org.apache.spark.sql.types._

/**
 * End-to-end tests which run against a real Redshift cluster.
 */
class RedshiftIntegrationSuite
  extends QueryTest
  with Matchers
  with BeforeAndAfterAll
  with BeforeAndAfterEach {

  private def loadConfigFromEnv(envVarName: String): String = {
    Option(System.getenv(envVarName)).getOrElse {
      fail(s"Must set $envVarName environment variable")
    }
  }

  // The following configurations must be set in order to run these tests. In Travis, these
  // environment variables are set using Travis's encrypted environment variables feature:
  // http://docs.travis-ci.com/user/environment-variables/#Encrypted-Variables

  // JDBC URL listed in the AWS console (should not contain username and password).
  private val AWS_REDSHIFT_JDBC_URL: String = loadConfigFromEnv("AWS_REDSHIFT_JDBC_URL")
  private val AWS_REDSHIFT_USER: String = loadConfigFromEnv("AWS_REDSHIFT_USER")
  private val AWS_REDSHIFT_PASSWORD: String = loadConfigFromEnv("AWS_REDSHIFT_PASSWORD")
  private val AWS_ACCESS_KEY_ID: String = loadConfigFromEnv("TEST_AWS_ACCESS_KEY_ID")
  private val AWS_SECRET_ACCESS_KEY: String = loadConfigFromEnv("TEST_AWS_SECRET_ACCESS_KEY")
  // Path to a directory in S3 (e.g. 's3n://bucket-name/path/to/scratch/space').
  private val AWS_S3_SCRATCH_SPACE: String = loadConfigFromEnv("AWS_S3_SCRATCH_SPACE")
  require(AWS_S3_SCRATCH_SPACE.contains("s3n"), "must use s3n:// URL")

  private val jdbcUrl: String = {
    s"$AWS_REDSHIFT_JDBC_URL?user=$AWS_REDSHIFT_USER&password=$AWS_REDSHIFT_PASSWORD"
  }

  /**
   * Random suffix appended appended to table and directory names in order to avoid collisions
   * between separate Travis builds.
   */
  private val randomSuffix: String = Math.abs(Random.nextLong()).toString

  private val tempDir: String = AWS_S3_SCRATCH_SPACE + randomSuffix + "/"

  /**
   * Spark Context with Hadoop file overridden to point at our local test data file for this suite,
   * no-matter what temp directory was generated and requested.
   */
  private var sc: SparkContext = _
  private var sqlContext: SQLContext = _
  private var conn: Connection = _

  private val test_table: String = s"test_table_$randomSuffix"
  private val test_table2: String = s"test_table2_$randomSuffix"
  private val test_table3: String = s"test_table3_$randomSuffix"

  override def beforeAll(): Unit = {
    super.beforeAll()
    sc = new SparkContext("local", "RedshiftSourceSuite")
    sc.hadoopConfiguration.set("fs.s3.awsAccessKeyId", AWS_ACCESS_KEY_ID)
    sc.hadoopConfiguration.set("fs.s3.awsSecretAccessKey", AWS_SECRET_ACCESS_KEY)
    sc.hadoopConfiguration.set("fs.s3n.awsAccessKeyId", AWS_ACCESS_KEY_ID)
    sc.hadoopConfiguration.set("fs.s3n.awsSecretAccessKey", AWS_SECRET_ACCESS_KEY)

    conn = DefaultJDBCWrapper.getConnector(
      "com.amazon.redshift.jdbc4.Driver", jdbcUrl, new Properties())()

    conn.prepareStatement("drop table if exists test_table").executeUpdate()
    conn.prepareStatement("drop table if exists test_table2").executeUpdate()
    conn.prepareStatement("drop table if exists test_table3").executeUpdate()
    conn.commit()

    def createTable(tableName: String): Unit = {
      conn.createStatement().executeUpdate(
        s"""
           |create table $tableName (
           |testbyte int2,
           |testbool boolean,
           |testdate date,
           |testdouble float8,
           |testfloat float4,
           |testint int4,
           |testlong int8,
           |testshort int2,
           |teststring varchar(256),
           |testtimestamp timestamp
           |)
      """.stripMargin
      )
      // scalastyle:off
      conn.createStatement().executeUpdate(
        s"""
           |insert into $tableName values
           |(null, null, null, null, null, null, null, null, null, null),
           |(0, null, '2015-07-03', 0.0, -1.0, 4141214, 1239012341823719, null, 'f', '2015-07-03 00:00:00.000'),
           |(0, false, null, -1234152.12312498, 100000.0, null, 1239012341823719, 24, '___|_123', null),
           |(1, false, '2015-07-02', 0.0, 0.0, 42, 1239012341823719, -13, 'asdf', '2015-07-02 00:00:00.000'),
           |(1, true, '2015-07-01', 1234152.12312498, 1.0, 42, 1239012341823719, 23, 'Unicode''s樂趣', '2015-07-01 00:00:00.001')
         """.stripMargin
      )
      // scalastyle:on
      conn.commit()
    }

    createTable(test_table)
    createTable(test_table2)
    createTable(test_table3)
  }

  override def afterAll(): Unit = {
    try {
      val fs = FileSystem.get(URI.create(tempDir), sc.hadoopConfiguration)
      fs.delete(new Path(tempDir), true)
      fs.close()
    } finally {
      try {
        conn.prepareStatement(s"drop table if exists $test_table").executeUpdate()
        conn.prepareStatement(s"drop table if exists $test_table2").executeUpdate()
        conn.prepareStatement(s"drop table if exists $test_table3").executeUpdate()
        conn.commit()
        conn.close()
      } finally {
        try {
          sc.stop()
        } finally {
          super.afterAll()
        }
      }
    }
  }

  override def beforeEach(): Unit = {
    sqlContext = new TestHiveContext(sc)
    sqlContext.sql(
      s"""
         | create temporary table test_table(
         |   testbyte tinyint,
         |   testbool boolean,
         |   testdate date,
         |   testdouble double,
         |   testfloat float,
         |   testint int,
         |   testlong bigint,
         |   testshort smallint,
         |   teststring string,
         |   testtimestamp timestamp
         | )
         | using com.databricks.spark.redshift
         | options(
         |   url \"$jdbcUrl\",
         |   tempdir \"$tempDir\",
         |   dbtable \"$test_table\"
         | )
       """.stripMargin
    ).collect()

    sqlContext.sql(
      s"""
         | create temporary table test_table2(
         |   testbyte smallint,
         |   testbool boolean,
         |   testdate date,
         |   testdouble double,
         |   testfloat float,
         |   testint int,
         |   testlong bigint,
         |   testshort smallint,
         |   teststring string,
         |   testtimestamp timestamp
         | )
         | using com.databricks.spark.redshift
         | options(
         |   url \"$jdbcUrl\",
         |   tempdir \"$tempDir\",
         |   dbtable \"$test_table2\"
         | )
       """.stripMargin
    ).collect()

    sqlContext.sql(
      s"""
         | create temporary table test_table3(
         |   testbyte smallint,
         |   testbool boolean,
         |   testdate date,
         |   testdouble double,
         |   testfloat float,
         |   testint int,
         |   testlong bigint,
         |   testshort smallint,
         |   teststring string,
         |   testtimestamp timestamp
         | )
         | using com.databricks.spark.redshift
         | options(
         |   url \"$jdbcUrl\",
         |   tempdir \"$tempDir\",
         |   dbtable \"$test_table3\"
         | )
       """.stripMargin
    ).collect()
  }

  test("DefaultSource can load Redshift UNLOAD output to a DataFrame") {
    checkAnswer(
      sqlContext.sql("select * from test_table"),
      TestUtils.expectedData)
  }

  test("DefaultSource supports simple column filtering") {
    checkAnswer(
      sqlContext.sql("select testbyte, testbool from test_table"),
      Seq(
        Row(null, null),
        Row(0.toByte, null),
        Row(0.toByte, false),
        Row(1.toByte, false),
        Row(1.toByte, true)))
  }

  test("query with pruned and filtered scans") {
    // scalastyle:off
    checkAnswer(
      sqlContext.sql(
        """
          |select testbyte, testbool
          |from test_table
          |where testbool = true
          | and teststring = "Unicode's樂趣"
          | and testdouble = 1234152.12312498
          | and testfloat = 1.0
          | and testint = 42
        """.stripMargin),
      Seq(Row(1, true)))
    // scalastyle:on
  }

  test("roundtrip save and load") {
    val tableName = s"roundtrip_save_and_load_$randomSuffix"
    try {
      sqlContext.createDataFrame(sc.parallelize(TestUtils.expectedData), TestUtils.testSchema)
        .write
        .format("com.databricks.spark.redshift")
        .option("url", jdbcUrl)
        .option("dbtable", tableName)
        .option("tempdir", tempDir)
        .mode(SaveMode.ErrorIfExists)
        .save()

      assert(DefaultJDBCWrapper.tableExists(conn, tableName))
      val loadedDf = sqlContext.read
        .format("com.databricks.spark.redshift")
        .option("url", jdbcUrl)
        .option("dbtable", tableName)
        .option("tempdir", tempDir)
        .load()
      checkAnswer(loadedDf, TestUtils.expectedData)
    } finally {
      conn.prepareStatement(s"drop table if exists $tableName").executeUpdate()
      conn.commit()
    }
  }

<<<<<<< HEAD
  test("roundtrip save and load with uppercase column names") {
    val tableName = s"roundtrip_write_and_read_with_uppercase_column_names_$randomSuffix"
    val df = sqlContext.createDataFrame(sc.parallelize(Seq(Row(1))),
      StructType(StructField("A", IntegerType) :: Nil))
    try {
      df.write
=======
  test("SaveMode.Overwrite with non-existent table") {
    val tableName = s"overwrite_non_existent_table$randomSuffix"
    try {
      assert(!DefaultJDBCWrapper.tableExists(conn, tableName))
      sqlContext.createDataFrame(sc.parallelize(TestUtils.expectedData), TestUtils.testSchema)
        .write
>>>>>>> 554c9f9e
        .format("com.databricks.spark.redshift")
        .option("url", jdbcUrl)
        .option("dbtable", tableName)
        .option("tempdir", tempDir)
<<<<<<< HEAD
        .mode(SaveMode.ErrorIfExists)
=======
        .mode(SaveMode.Overwrite)
>>>>>>> 554c9f9e
        .save()

      assert(DefaultJDBCWrapper.tableExists(conn, tableName))
      val loadedDf = sqlContext.read
        .format("com.databricks.spark.redshift")
        .option("url", jdbcUrl)
        .option("dbtable", tableName)
        .option("tempdir", tempDir)
        .load()
<<<<<<< HEAD
      assert(loadedDf.schema.length === 1)
      assert(loadedDf.columns === Seq("a"))
      checkAnswer(loadedDf, Seq(Row(1)))
=======
      checkAnswer(loadedDf, TestUtils.expectedData)
>>>>>>> 554c9f9e
    } finally {
      conn.prepareStatement(s"drop table if exists $tableName").executeUpdate()
      conn.commit()
    }
  }

<<<<<<< HEAD
  // TODO: test overwrite; test overwite that fails.
=======
  // TODO:test overwrite that fails.
>>>>>>> 554c9f9e

  test("Append SaveMode doesn't destroy existing data") {
    val extraData = Seq(
      Row(2.toByte, false, null, -1234152.12312498, 100000.0f, null, 1239012341823719L,
        24.toShort, "___|_123", null))

    sqlContext.createDataFrame(sc.parallelize(extraData), TestUtils.testSchema).write
      .format("com.databricks.spark.redshift")
      .option("url", jdbcUrl)
      .option("dbtable", test_table3)
      .option("tempdir", tempDir)
      .mode(SaveMode.Append)
      .saveAsTable(test_table3)

    checkAnswer(
      sqlContext.sql("select * from test_table3"),
      TestUtils.expectedData ++ extraData)
  }

  test("Respect SaveMode.ErrorIfExists when table exists") {
    val rdd = sc.parallelize(TestUtils.expectedData.toSeq)
    val df = sqlContext.createDataFrame(rdd, TestUtils.testSchema)
    df.registerTempTable(test_table) // to ensure that the table already exists

    // Check that SaveMode.ErrorIfExists throws an exception
    intercept[AnalysisException] {
      df.write
        .format("com.databricks.spark.redshift")
        .option("url", jdbcUrl)
        .option("dbtable", test_table)
        .option("tempdir", tempDir)
        .mode(SaveMode.ErrorIfExists)
        .saveAsTable(test_table)
    }
  }

  test("Do nothing when table exists if SaveMode = Ignore") {
    val rdd = sc.parallelize(TestUtils.expectedData.drop(1))
    val df = sqlContext.createDataFrame(rdd, TestUtils.testSchema)
    df.write
      .format("com.databricks.spark.redshift")
      .option("url", jdbcUrl)
      .option("dbtable", test_table)
      .option("tempdir", tempDir)
      .mode(SaveMode.Ignore)
      .saveAsTable(test_table)

    // Check that SaveMode.Ignore does nothing
    checkAnswer(
      sqlContext.sql("select * from test_table"),
      TestUtils.expectedData)
  }
}<|MERGE_RESOLUTION|>--- conflicted
+++ resolved
@@ -290,30 +290,46 @@
     }
   }
 
-<<<<<<< HEAD
   test("roundtrip save and load with uppercase column names") {
     val tableName = s"roundtrip_write_and_read_with_uppercase_column_names_$randomSuffix"
     val df = sqlContext.createDataFrame(sc.parallelize(Seq(Row(1))),
       StructType(StructField("A", IntegerType) :: Nil))
     try {
       df.write
-=======
+        .format("com.databricks.spark.redshift")
+        .option("url", jdbcUrl)
+        .option("dbtable", tableName)
+        .option("tempdir", tempDir)
+        .mode(SaveMode.ErrorIfExists)
+        .save()
+
+      assert(DefaultJDBCWrapper.tableExists(conn, tableName))
+      val loadedDf = sqlContext.read
+        .format("com.databricks.spark.redshift")
+        .option("url", jdbcUrl)
+        .option("dbtable", tableName)
+        .option("tempdir", tempDir)
+        .load()
+      assert(loadedDf.schema.length === 1)
+      assert(loadedDf.columns === Seq("a"))
+      checkAnswer(loadedDf, Seq(Row(1)))
+    } finally {
+      conn.prepareStatement(s"drop table if exists $tableName").executeUpdate()
+      conn.commit()
+    }
+  }
+
   test("SaveMode.Overwrite with non-existent table") {
     val tableName = s"overwrite_non_existent_table$randomSuffix"
     try {
       assert(!DefaultJDBCWrapper.tableExists(conn, tableName))
       sqlContext.createDataFrame(sc.parallelize(TestUtils.expectedData), TestUtils.testSchema)
         .write
->>>>>>> 554c9f9e
-        .format("com.databricks.spark.redshift")
-        .option("url", jdbcUrl)
-        .option("dbtable", tableName)
-        .option("tempdir", tempDir)
-<<<<<<< HEAD
-        .mode(SaveMode.ErrorIfExists)
-=======
+        .format("com.databricks.spark.redshift")
+        .option("url", jdbcUrl)
+        .option("dbtable", tableName)
+        .option("tempdir", tempDir)
         .mode(SaveMode.Overwrite)
->>>>>>> 554c9f9e
         .save()
 
       assert(DefaultJDBCWrapper.tableExists(conn, tableName))
@@ -323,24 +339,14 @@
         .option("dbtable", tableName)
         .option("tempdir", tempDir)
         .load()
-<<<<<<< HEAD
-      assert(loadedDf.schema.length === 1)
-      assert(loadedDf.columns === Seq("a"))
-      checkAnswer(loadedDf, Seq(Row(1)))
-=======
       checkAnswer(loadedDf, TestUtils.expectedData)
->>>>>>> 554c9f9e
     } finally {
       conn.prepareStatement(s"drop table if exists $tableName").executeUpdate()
       conn.commit()
     }
   }
 
-<<<<<<< HEAD
-  // TODO: test overwrite; test overwite that fails.
-=======
   // TODO:test overwrite that fails.
->>>>>>> 554c9f9e
 
   test("Append SaveMode doesn't destroy existing data") {
     val extraData = Seq(
