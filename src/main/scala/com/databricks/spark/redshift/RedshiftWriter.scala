/*
 * Copyright 2015 TouchType Ltd
 *
 * Licensed under the Apache License, Version 2.0 (the "License");
 * you may not use this file except in compliance with the License.
 * You may obtain a copy of the License at
 *
 *     http://www.apache.org/licenses/LICENSE-2.0
 *
 * Unless required by applicable law or agreed to in writing, software
 * distributed under the License is distributed on an "AS IS" BASIS,
 * WITHOUT WARRANTIES OR CONDITIONS OF ANY KIND, either express or implied.
 * See the License for the specific language governing permissions and
 * limitations under the License.
 */

package com.databricks.spark.redshift

import java.net.URI
import java.sql.{Connection, Date, SQLException, Timestamp}

import com.amazonaws.auth.AWSCredentials
import com.amazonaws.services.s3.AmazonS3Client
import org.slf4j.LoggerFactory

import scala.util.Random
import scala.util.control.NonFatal

import com.databricks.spark.redshift.Parameters.MergedParameters

import org.apache.spark.rdd.RDD
import org.apache.spark.sql.{DataFrame, Row, SQLContext}
import org.apache.spark.sql.types._

/**
 * Functions to write data to Redshift with intermediate Avro serialisation into S3.
 */
private[redshift] class RedshiftWriter(
    jdbcWrapper: JDBCWrapper,
    s3ClientFactory: AWSCredentials => AmazonS3Client) {

  private val log = LoggerFactory.getLogger(getClass)

  /**
   * Generate CREATE TABLE statement for Redshift
   */
  // Visible for testing.
  private[redshift] def createTableSql(data: DataFrame, params: MergedParameters): String = {
    val schemaSql = jdbcWrapper.schemaString(data.schema)
    val distStyleDef = params.distStyle match {
      case Some(style) => s"DISTSTYLE $style"
      case None => ""
    }
    val distKeyDef = params.distKey match {
      case Some(key) => s"DISTKEY ($key)"
      case None => ""
    }
    val sortKeyDef = params.sortKeySpec.getOrElse("")
    val table = params.table.get

    s"CREATE TABLE IF NOT EXISTS $table ($schemaSql) $distStyleDef $distKeyDef $sortKeyDef"
  }

  /**
   * Generate the COPY SQL command
   */
  private def copySql(
      sqlContext: SQLContext,
      params: MergedParameters,
      tempDir: String): String = {
    val credsString: String = AWSCredentialsUtils.getRedshiftCredentialsString(
      AWSCredentialsUtils.load(tempDir, sqlContext.sparkContext.hadoopConfiguration))
    val fixedUrl = Utils.fixS3Url(tempDir)
    s"COPY ${params.table.get} FROM '$fixedUrl' CREDENTIALS '$credsString' FORMAT AS " +
      "AVRO 'auto' DATEFORMAT 'YYYY-MM-DD HH:MI:SS'"
  }

  /**
   * Sets up a staging table then runs the given action, passing the temporary table name
   * as a parameter.
   */
  private def withStagingTable(
      conn: Connection,
      table: String,
      action: (String) => Unit) {
    val randomSuffix = Math.abs(Random.nextInt()).toString
    val tempTable = s"${table}_staging_$randomSuffix"
    val backupTable = s"${table}_backup_$randomSuffix"

    try {
      log.info("Loading new Redshift data to: " + tempTable)
      log.info("Existing data will be backed up in: " + backupTable)

      action(tempTable)
      if (jdbcWrapper.tableExists(conn, table)) {
        conn.prepareStatement(s"ALTER TABLE $table RENAME TO $backupTable").execute()
      }
      conn.prepareStatement(s"ALTER TABLE $tempTable RENAME TO $table").execute()
    } catch {
      case NonFatal(e) =>
        if (jdbcWrapper.tableExists(conn, tempTable)) {
          conn.prepareStatement(s"DROP TABLE $tempTable").execute()
        }
        if (jdbcWrapper.tableExists(conn, backupTable)) {
          conn.prepareStatement(s"ALTER TABLE $backupTable RENAME TO $table").execute()
        }
        throw new Exception("Error loading data to Redshift, changes reverted.", e)
    }

    conn.prepareStatement(s"DROP TABLE IF EXISTS $backupTable").execute()
  }

  /**
   * Perform the Redshift load, including deletion of existing data in the case of an overwrite,
   * and creating the table if it doesn't already exist.
   */
  private def doRedshiftLoad(
      conn: Connection,
      data: DataFrame,
      params: MergedParameters,
      tempDir: String): Unit = {

    // Overwrites must drop the table, in case there has been a schema update
    if (params.overwrite) {
      val deleteExisting = conn.prepareStatement(s"DROP TABLE IF EXISTS ${params.table.get}")
      deleteExisting.execute()
    }

    // If the table doesn't exist, we need to create it first, using JDBC to infer column types
    val createStatement = createTableSql(data, params)
    log.info(createStatement)
    val createTable = conn.prepareStatement(createStatement)
    createTable.execute()

    // Load the temporary data into the new file
    val copyStatement = copySql(data.sqlContext, params, tempDir)
    val copyData = conn.prepareStatement(copyStatement)
    try {
      copyData.execute()
    } catch {
      case e: SQLException =>
        // Try to query Redshift's STL_LOAD_ERRORS table to figure out why the load failed.
        // See http://docs.aws.amazon.com/redshift/latest/dg/r_STL_LOAD_ERRORS.html for details.
        val errorLookupQuery =
          """
            | SELECT *
            | FROM stl_load_errors
            | WHERE query = pg_last_query_id()
          """.stripMargin
        val detailedException: Option[SQLException] = try {
          val results = conn.prepareStatement(errorLookupQuery).executeQuery()
          if (results.next()) {
            val errCode = results.getInt("err_code")
            val errReason = results.getString("err_reason").trim
            val columnLength: String =
              Option(results.getString("col_length"))
                .map(_.trim)
                .filter(_.nonEmpty)
                .map(n => s"($n)")
                .getOrElse("")
            val exceptionMessage =
              s"""
                 |Error (code $errCode) while loading data into Redshift: "$errReason"
                 |Table name: ${params.table.get}
                 |Column name: ${results.getString("colname").trim}
                 |Column type: ${results.getString("type").trim}$columnLength
                 |Raw line: ${results.getString("raw_line")}
                 |Raw field value: ${results.getString("raw_field_value")}
                """.stripMargin
            Some(new SQLException(exceptionMessage, e))
          } else {
            None
          }
        } catch {
          case NonFatal(e2) =>
            log.error("Error occurred while querying STL_LOAD_ERRORS", e2)
            None
        }
      throw detailedException.getOrElse(e)
    }

    // Execute postActions
    params.postActions.foreach { action =>
      val actionSql = if (action.contains("%s")) action.format(params.table.get) else action
      log.info("Executing postAction: " + actionSql)
      conn.prepareStatement(actionSql).execute()
    }
  }

  /**
   * Serialize temporary data to S3, ready for Redshift COPY
   */
  private def unloadData(
      sqlContext: SQLContext,
      data: DataFrame,
      params: MergedParameters,
      tempDir: String): Unit = {
    val creds: AWSCredentials = params.temporaryAWSCredentials.getOrElse(
      AWSCredentialsUtils.load(params.rootTempDir, sqlContext.sparkContext.hadoopConfiguration))
    Utils.checkThatBucketHasObjectLifecycleConfiguration(params.rootTempDir, s3ClientFactory(creds))
    // spark-avro does not support Date types. In addition, it converts Timestamps into longs
    // (milliseconds since the Unix epoch). Redshift is capable of loading timestamps in
    // 'epochmillisecs' format but there's no equivalent format for dates. To work around this, we
    // choose to write out both dates and timestamps as strings using the same timestamp format.
    // For additional background and discussion, see #39.

    // Convert the rows so that timestamps and dates become formatted strings:
    val conversionFunctions: Array[Any => Any] = data.schema.fields.map { field =>
      field.dataType match {
        case DateType => (v: Any) => v match {
          case null => null
          case t: Timestamp => Conversions.formatTimestamp(t)
          case d: Date => Conversions.formatDate(d)
        }
        case TimestampType => (v: Any) => {
          if (v == null) null else Conversions.formatTimestamp(v.asInstanceOf[Timestamp])
        }
        case _ => (v: Any) => v
      }
    }
    val convertedRows: RDD[Row] = data.map { row =>
      val convertedValues: Array[Any] = new Array(conversionFunctions.length)
      var i = 0
      while (i < conversionFunctions.length) {
        convertedValues(i) = conversionFunctions(i)(row(i))
        i += 1
      }
      Row.fromSeq(convertedValues)
    }

    // Convert all column names to lowercase, which is necessary for Redshift to be able to load
    // those columns (see #51).
    val schemaWithLowercaseColumnNames: StructType =
      StructType(data.schema.map(f => f.copy(name = f.name.toLowerCase)))

    if (schemaWithLowercaseColumnNames.map(_.name).toSet.size != data.schema.size) {
      throw new IllegalArgumentException(
        "Cannot save table to Redshift because two or more column names would be identical" +
        " after conversion to lowercase: " + data.schema.map(_.name).mkString(", "))
    }

    // Update the schema so that Avro writes date and timestamp columns as formatted timestamp
    // strings. This is necessary for Redshift to be able to load these columns (see #39).
    val convertedSchema: StructType = StructType(
      schemaWithLowercaseColumnNames.map {
        case StructField(name, DateType, nullable, meta) =>
          StructField(name, StringType, nullable, meta)
        case StructField(name, TimestampType, nullable, meta) =>
          StructField(name, StringType, nullable, meta)
        case other => other
      }
    )

    sqlContext.createDataFrame(convertedRows, convertedSchema)
      .write
      .format("com.databricks.spark.avro")
      .save(tempDir)
  }

  /**
   * Write a DataFrame to a Redshift table, using S3 and Avro serialization
   */
  def saveToRedshift(sqlContext: SQLContext, data: DataFrame, params: MergedParameters) : Unit = {
    if (params.table.isEmpty) {
      throw new IllegalArgumentException(
        "For save operations you must specify a Redshift table name with the 'dbtable' parameter")
    }

    Utils.assertThatFileSystemIsNotS3BlockFileSystem(
      new URI(params.rootTempDir), sqlContext.sparkContext.hadoopConfiguration)

    val conn = jdbcWrapper.getConnector(params.jdbcDriver, params.jdbcUrl)

<<<<<<< HEAD
    if (params.avrocompression != null && params.avrocompression.nonEmpty) {
      val conf = sqlContext.sparkContext.hadoopConfiguration
      conf.set("mapred.output.compress", "true")
      conf.set("mapred.output.compression.type", "BLOCK")
      conf.set("avro.output.codec", params.avrocompression)
    }
=======
    val tempDir = params.createPerQueryTempDir()
>>>>>>> 448228f5
    try {
      if (params.overwrite && params.useStagingTable) {
        withStagingTable(conn, params.table.get, stagingTable => {
          val updatedParams = MergedParameters(params.parameters.updated("dbtable", stagingTable))
          unloadData(sqlContext, data, updatedParams, tempDir)
          doRedshiftLoad(conn, data, updatedParams, tempDir)
        })
      } else {
        unloadData(sqlContext, data, params, tempDir)
        doRedshiftLoad(conn, data, params, tempDir)
      }
    } finally {
      conn.close()
    }
  }
}

object DefaultRedshiftWriter extends RedshiftWriter(
  DefaultJDBCWrapper,
  awsCredentials => new AmazonS3Client(awsCredentials))<|MERGE_RESOLUTION|>--- conflicted
+++ resolved
@@ -271,16 +271,15 @@
 
     val conn = jdbcWrapper.getConnector(params.jdbcDriver, params.jdbcUrl)
 
-<<<<<<< HEAD
+    val tempDir = params.createPerQueryTempDir()
+
     if (params.avrocompression != null && params.avrocompression.nonEmpty) {
       val conf = sqlContext.sparkContext.hadoopConfiguration
       conf.set("mapred.output.compress", "true")
       conf.set("mapred.output.compression.type", "BLOCK")
       conf.set("avro.output.codec", params.avrocompression)
     }
-=======
-    val tempDir = params.createPerQueryTempDir()
->>>>>>> 448228f5
+
     try {
       if (params.overwrite && params.useStagingTable) {
         withStagingTable(conn, params.table.get, stagingTable => {
