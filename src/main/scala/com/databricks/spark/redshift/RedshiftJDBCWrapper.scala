/*
 * Licensed to the Apache Software Foundation (ASF) under one or more
 * contributor license agreements.  See the NOTICE file distributed with
 * this work for additional information regarding copyright ownership.
 * The ASF licenses this file to You under the Apache License, Version 2.0
 * (the "License"); you may not use this file except in compliance with
 * the License.  You may obtain a copy of the License at
 *
 *    http://www.apache.org/licenses/LICENSE-2.0
 *
 * Unless required by applicable law or agreed to in writing, software
 * distributed under the License is distributed on an "AS IS" BASIS,
 * WITHOUT WARRANTIES OR CONDITIONS OF ANY KIND, either express or implied.
 * See the License for the specific language governing permissions and
 * limitations under the License.
 */

package com.databricks.spark.redshift

import java.sql.{ResultSet, PreparedStatement, Connection, Driver, DriverManager, ResultSetMetaData, SQLException}
import java.util.Properties
import java.util.concurrent.atomic.AtomicInteger
import java.util.concurrent.{ThreadFactory, Executors}

import scala.collection.JavaConverters._
import scala.concurrent.{Await, ExecutionContext, Future}
import scala.concurrent.duration.Duration
import scala.util.Try

import org.apache.spark.SPARK_VERSION
import org.apache.spark.sql.execution.datasources.jdbc.DriverRegistry
import org.apache.spark.sql.types._
import org.slf4j.LoggerFactory

/**
 * Shim which exposes some JDBC helper functions. Most of this code is copied from Spark SQL, with
 * minor modifications for Redshift-specific features and limitations.
 */
private[redshift] class JDBCWrapper {

  private val log = LoggerFactory.getLogger(getClass)

  private val ec: ExecutionContext = {
    val threadFactory = new ThreadFactory {
      private[this] val count = new AtomicInteger()
      override def newThread(r: Runnable) = {
        val thread = new Thread(r)
        thread.setName(s"spark-redshift-JDBCWrapper-${count.incrementAndGet}")
        thread.setDaemon(true)
        thread
      }
    }
    ExecutionContext.fromExecutorService(Executors.newCachedThreadPool(threadFactory))
  }

  /**
   * Given a JDBC subprotocol, returns the name of the appropriate driver class to use.
   *
   * If the user has explicitly specified a driver class in their configuration then that class will
   * be used. Otherwise, we will attempt to load the correct driver class based on
   * the JDBC subprotocol.
   *
   * @param jdbcSubprotocol 'redshift' or 'postgresql'
   * @param userProvidedDriverClass an optional user-provided explicit driver class name
   * @return the driver class
   */
  private def getDriverClass(
      jdbcSubprotocol: String,
      userProvidedDriverClass: Option[String]): String = {
    userProvidedDriverClass.getOrElse {
      jdbcSubprotocol match {
        case "redshift" =>
          try {
            Utils.classForName("com.amazon.redshift.jdbc42.Driver").getName
          } catch {
            case _: ClassNotFoundException =>
              try {
                Utils.classForName("com.amazon.redshift.jdbc41.Driver").getName
              } catch {
                case _: ClassNotFoundException =>
                  try {
                    Utils.classForName("com.amazon.redshift.jdbc4.Driver").getName
                  } catch {
                    case e: ClassNotFoundException =>
                      throw new ClassNotFoundException(
                        "Could not load an Amazon Redshift JDBC driver; see the README for " +
                          "instructions on downloading and configuring the official Amazon driver.",
                        e
                      )
                  }
              }
          }
        case "postgresql" => "org.postgresql.Driver"
        case other => throw new IllegalArgumentException(s"Unsupported JDBC protocol: '$other'")
      }
    }
  }

  /**
   * Execute the given SQL statement while supporting interruption.
   * If InterruptedException is caught, then the statement will be cancelled if it is running.
   *
   * @return <code>true</code> if the first result is a <code>ResultSet</code>
   *         object; <code>false</code> if the first result is an update
   *         count or there is no result
   */
  def executeInterruptibly(statement: PreparedStatement): Boolean = {
    executeInterruptibly(statement, _.execute())
  }

  /**
   * Execute the given SQL statement while supporting interruption.
   * If InterruptedException is caught, then the statement will be cancelled if it is running.
   *
   * @return a <code>ResultSet</code> object that contains the data produced by the
   *         query; never <code>null</code>
   */
  def executeQueryInterruptibly(statement: PreparedStatement): ResultSet = {
    executeInterruptibly(statement, _.executeQuery())
  }

  private def executeInterruptibly[T](
      statement: PreparedStatement,
      op: PreparedStatement => T): T = {
    try {
      val future = Future[T](op(statement))(ec)
      Await.result(future, Duration.Inf)
    } catch {
      case e: InterruptedException =>
        try {
          statement.cancel()
          throw e
        } catch {
          case s: SQLException =>
            log.error("Exception occurred while cancelling query", s)
            throw e
        }
    }
  }

  /**
   * Takes a (schema, table) specification and returns the table's Catalyst
   * schema.
   *
   * @param conn A JDBC connection to the database.
   * @param table The table name of the desired table.  This may also be a
   *   SQL query wrapped in parentheses.
   *
   * @return A StructType giving the table's Catalyst schema.
   * @throws SQLException if the table specification is garbage.
   * @throws SQLException if the table contains an unsupported type.
   */
  def resolveTable(conn: Connection, table: String): StructType = {
<<<<<<< HEAD
    // We need the `LIMIT 1` here to work around a corner-case bug where a query which returns no
    // rows may sometimes cause Redshift to report the wrong decimal precision, leading to a loss of
    // precision when we apply this schema to the results of the full unload. For more details,
    // see https://github.com/databricks/spark-redshift/issues/203
    val rs = executeQueryInterruptibly(conn.prepareStatement(s"SELECT * FROM $table LIMIT 1"))
=======
    val ps = conn.prepareStatement(s"SELECT * FROM $table WHERE 1=0")
>>>>>>> 9052d67d
    try {
      val rsmd = executeInterruptibly(ps, _.getMetaData)
      val ncols = rsmd.getColumnCount
      val fields = new Array[StructField](ncols)
      var i = 0
      while (i < ncols) {
        val columnName = rsmd.getColumnLabel(i + 1)
        val dataType = rsmd.getColumnType(i + 1)
        val fieldSize = rsmd.getPrecision(i + 1)
        val fieldScale = rsmd.getScale(i + 1)
        val isSigned = rsmd.isSigned(i + 1)
        val nullable = rsmd.isNullable(i + 1) != ResultSetMetaData.columnNoNulls
        val columnType = getCatalystType(dataType, fieldSize, fieldScale, isSigned)
        fields(i) = StructField(columnName, columnType, nullable)
        i = i + 1
      }
      new StructType(fields)
    } finally {
      ps.close()
    }
  }

  /**
   * Given a driver string and a JDBC url, load the specified driver and return a DB connection.
   *
   * @param userProvidedDriverClass the class name of the JDBC driver for the given url. If this
   *                                is None then `spark-redshift` will attempt to automatically
   *                                discover the appropriate driver class.
   * @param url the JDBC url to connect to.
   */
  def getConnector(
      userProvidedDriverClass: Option[String],
      url: String,
      credentials: Option[(String, String)]) : Connection = {
    val subprotocol = url.stripPrefix("jdbc:").split(":")(0)
    val driverClass: String = getDriverClass(subprotocol, userProvidedDriverClass)
    DriverRegistry.register(driverClass)
    val driverWrapperClass: Class[_] = if (SPARK_VERSION.startsWith("1.4")) {
      Utils.classForName("org.apache.spark.sql.jdbc.package$DriverWrapper")
    } else { // Spark 1.5.0+
      Utils.classForName("org.apache.spark.sql.execution.datasources.jdbc.DriverWrapper")
    }
    def getWrapped(d: Driver): Driver = {
      require(driverWrapperClass.isAssignableFrom(d.getClass))
      driverWrapperClass.getDeclaredMethod("wrapped").invoke(d).asInstanceOf[Driver]
    }
    // Note that we purposely don't call DriverManager.getConnection() here: we want to ensure
    // that an explicitly-specified user-provided driver class can take precedence over the default
    // class, but DriverManager.getConnection() might return a according to a different precedence.
    // At the same time, we don't want to create a driver-per-connection, so we use the
    // DriverManager's driver instances to handle that singleton logic for us.
    val driver: Driver = DriverManager.getDrivers.asScala.collectFirst {
      case d if driverWrapperClass.isAssignableFrom(d.getClass)
        && getWrapped(d).getClass.getCanonicalName == driverClass => d
      case d if d.getClass.getCanonicalName == driverClass => d
    }.getOrElse {
      throw new IllegalArgumentException(s"Did not find registered driver with class $driverClass")
    }
    val properties = new Properties()
    credentials.foreach { case(user, password) =>
      properties.setProperty("user", user)
      properties.setProperty("password", password)
    }
    driver.connect(url, properties)
  }

  /**
   * Compute the SQL schema string for the given Spark SQL Schema.
   */
  def schemaString(schema: StructType): String = {
    val sb = new StringBuilder()
    schema.fields.foreach { field => {
      val name = field.name
      val typ: String = if (field.metadata.contains("redshift_type")) {
        field.metadata.getString("redshift_type")
      } else {
        field.dataType match {
          case IntegerType => "INTEGER"
          case LongType => "BIGINT"
          case DoubleType => "DOUBLE PRECISION"
          case FloatType => "REAL"
          case ShortType => "INTEGER"
          case ByteType => "SMALLINT" // Redshift does not support the BYTE type.
          case BooleanType => "BOOLEAN"
          case StringType =>
            if (field.metadata.contains("maxlength")) {
              s"VARCHAR(${field.metadata.getLong("maxlength")})"
            } else {
              "TEXT"
            }
          case TimestampType => "TIMESTAMP"
          case DateType => "DATE"
          case t: DecimalType => s"DECIMAL(${t.precision},${t.scale})"
          case _ => throw new IllegalArgumentException(s"Don't know how to save $field to JDBC")
        }
      }

      val nullable = if (field.nullable) "" else "NOT NULL"
      val encoding = if (field.metadata.contains("encoding")) {
        s"ENCODE ${field.metadata.getString("encoding")}"
      } else {
        ""
      }
      sb.append(s""", "${name.replace("\"", "\\\"")}" $typ $nullable $encoding""".trim)
    }}
    if (sb.length < 2) "" else sb.substring(2)
  }

  /**
   * Returns true if the table already exists in the JDBC database.
   */
  def tableExists(conn: Connection, table: String): Boolean = {
    // Somewhat hacky, but there isn't a good way to identify whether a table exists for all
    // SQL database systems, considering "table" could also include the database name.
    Try {
      val stmt = conn.prepareStatement(s"SELECT 1 FROM $table LIMIT 1")
      executeInterruptibly(stmt, _.getMetaData).getColumnCount
    }.isSuccess
  }

  /**
   * Maps a JDBC type to a Catalyst type.
   *
   * @param sqlType - A field of java.sql.Types
   * @return The Catalyst type corresponding to sqlType.
   */
  private def getCatalystType(
      sqlType: Int,
      precision: Int,
      scale: Int,
      signed: Boolean): DataType = {
    // TODO: cleanup types which are irrelevant for Redshift.
    val answer = sqlType match {
      // scalastyle:off
      case java.sql.Types.ARRAY         => null
      case java.sql.Types.BIGINT        => if (signed) { LongType } else { DecimalType(20,0) }
      case java.sql.Types.BINARY        => BinaryType
      case java.sql.Types.BIT           => BooleanType // @see JdbcDialect for quirks
      case java.sql.Types.BLOB          => BinaryType
      case java.sql.Types.BOOLEAN       => BooleanType
      case java.sql.Types.CHAR          => StringType
      case java.sql.Types.CLOB          => StringType
      case java.sql.Types.DATALINK      => null
      case java.sql.Types.DATE          => DateType
      case java.sql.Types.DECIMAL
        if precision != 0 || scale != 0 => DecimalType(precision, scale)
      case java.sql.Types.DECIMAL       => DecimalType(38, 18) // Spark 1.5.0 default
      case java.sql.Types.DISTINCT      => null
      case java.sql.Types.DOUBLE        => DoubleType
      case java.sql.Types.FLOAT         => FloatType
      case java.sql.Types.INTEGER       => if (signed) { IntegerType } else { LongType }
      case java.sql.Types.JAVA_OBJECT   => null
      case java.sql.Types.LONGNVARCHAR  => StringType
      case java.sql.Types.LONGVARBINARY => BinaryType
      case java.sql.Types.LONGVARCHAR   => StringType
      case java.sql.Types.NCHAR         => StringType
      case java.sql.Types.NCLOB         => StringType
      case java.sql.Types.NULL          => null
      case java.sql.Types.NUMERIC
        if precision != 0 || scale != 0 => DecimalType(precision, scale)
      case java.sql.Types.NUMERIC       => DecimalType(38, 18) // Spark 1.5.0 default
      case java.sql.Types.NVARCHAR      => StringType
      case java.sql.Types.OTHER         => null
      case java.sql.Types.REAL          => DoubleType
      case java.sql.Types.REF           => StringType
      case java.sql.Types.ROWID         => LongType
      case java.sql.Types.SMALLINT      => IntegerType
      case java.sql.Types.SQLXML        => StringType
      case java.sql.Types.STRUCT        => StringType
      case java.sql.Types.TIME          => TimestampType
      case java.sql.Types.TIMESTAMP     => TimestampType
      case java.sql.Types.TINYINT       => IntegerType
      case java.sql.Types.VARBINARY     => BinaryType
      case java.sql.Types.VARCHAR       => StringType
      case _                            => null
      // scalastyle:on
    }

    if (answer == null) throw new SQLException("Unsupported type " + sqlType)
    answer
  }
}

private[redshift] object DefaultJDBCWrapper extends JDBCWrapper<|MERGE_RESOLUTION|>--- conflicted
+++ resolved
@@ -151,15 +151,11 @@
    * @throws SQLException if the table contains an unsupported type.
    */
   def resolveTable(conn: Connection, table: String): StructType = {
-<<<<<<< HEAD
     // We need the `LIMIT 1` here to work around a corner-case bug where a query which returns no
     // rows may sometimes cause Redshift to report the wrong decimal precision, leading to a loss of
     // precision when we apply this schema to the results of the full unload. For more details,
     // see https://github.com/databricks/spark-redshift/issues/203
-    val rs = executeQueryInterruptibly(conn.prepareStatement(s"SELECT * FROM $table LIMIT 1"))
-=======
-    val ps = conn.prepareStatement(s"SELECT * FROM $table WHERE 1=0")
->>>>>>> 9052d67d
+    val ps = conn.prepareStatement(s"SELECT * FROM $table LIMIT 1")
     try {
       val rsmd = executeInterruptibly(ps, _.getMetaData)
       val ncols = rsmd.getColumnCount
