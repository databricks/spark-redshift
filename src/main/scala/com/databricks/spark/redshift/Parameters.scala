--- conflicted
+++ resolved
@@ -99,13 +99,8 @@
     def jdbcUrl: String = parameters("url")
 
     /**
-<<<<<<< HEAD
-     * The JDBC driver class name. This is used to make sure the driver is registered before connecting over
-     * JDBC. Default is "com.amazon.redshift.jdbc4.Driver"
-=======
      * The JDBC driver class name. This is used to make sure the driver is registered before
-     * connecting over JDBC. Default is "org.postgresql.Driver"
->>>>>>> 2cd12e72
+     * connecting over JDBC. Default is "com.amazon.redshift.jdbc4.Driver"
      */
     def jdbcDriver: String = parameters("jdbcdriver")
 
