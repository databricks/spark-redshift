/*
 * Copyright 2015 TouchType Ltd
 *
 * Licensed under the Apache License, Version 2.0 (the "License");
 * you may not use this file except in compliance with the License.
 * You may obtain a copy of the License at
 *
 *     http://www.apache.org/licenses/LICENSE-2.0
 *
 * Unless required by applicable law or agreed to in writing, software
 * distributed under the License is distributed on an "AS IS" BASIS,
 * WITHOUT WARRANTIES OR CONDITIONS OF ANY KIND, either express or implied.
 * See the License for the specific language governing permissions and
 * limitations under the License.
 */

package com.databricks.spark.redshift

import java.net.URI

import com.amazonaws.services.s3.model.BucketLifecycleConfiguration

import scala.collection.JavaConverters._
import scala.util.control.NonFatal

import com.amazonaws.auth.{BasicAWSCredentials, DefaultAWSCredentialsProviderChain}
import com.amazonaws.services.s3.{AmazonS3URI, AmazonS3Client}
import org.apache.hadoop.conf.Configuration

import org.apache.spark.Logging

/**
 * All user-specifiable parameters for spark-redshift, along with their validation rules and
 * defaults.
 */
private[redshift] object Parameters extends Logging {

  val DEFAULT_PARAMETERS: Map[String, String] = Map(
    // Notes:
    // * tempdir, dbtable and url have no default and they *must* be provided
    // * sortkeyspec has no default, but is optional
    // * distkey has no default, but is optional unless using diststyle KEY

    "jdbcdriver" -> "com.amazon.redshift.jdbc4.Driver",
    "overwrite" -> "false",
    "diststyle" -> "EVEN",
    "usestagingtable" -> "true",
    "postactions" -> ";"
  )

  /**
   * Merge user parameters with the defaults, preferring user parameters if specified
   */
  def mergeParameters(userParameters: Map[String, String]): MergedParameters = {
    if (!userParameters.contains("tempdir")) {
      throw new IllegalArgumentException("'tempdir' is required for all Redshift loads and saves")
    }
    if (!userParameters.contains("url")) {
      throw new IllegalArgumentException("A JDBC URL must be provided with 'url' parameter")
    }
    if (!userParameters.contains("dbtable") && !userParameters.contains("query")) {
      throw new IllegalArgumentException(
        "You must specify a Redshift table name with the 'dbtable' parameter or a query with the " +
        "'query' parameter.")
    }
    if (userParameters.contains("dbtable") && userParameters.contains("query")) {
      throw new IllegalArgumentException(
        "You cannot specify both the 'dbtable' and 'query' parameters at the same time.")
    }

    MergedParameters(DEFAULT_PARAMETERS ++ userParameters)
  }

  /**
   * Adds validators and accessors to string map
   */
  case class MergedParameters(parameters: Map[String, String]) {

    /**
     * A root directory to be used for intermediate data exchange, expected to be on S3, or
     * somewhere that can be written to and read from by Redshift. Make sure that AWS credentials
     * are available for S3.
     */
    private def tempDir: String = parameters("tempdir")

    /**
     * Each instance will create its own subdirectory in the tempDir, with a random UUID.
     */
    val tempPath: String = Utils.makeTempPath(tempDir)

    /**
     * Returns the `tempPath` with the credentials encoded in the URI, unless the source of those
     * credentials was `SparkContext.hadoopConf`.
     *
     * Note that due to limitations in the S3 support built into Hadoop, this will only work for
     * credentials with no slashes (`/`) in them, even though they are properly escaped in the
     * returned URI.
     */
    def tempPathWithCredentials(configuration: Configuration): String = {
      val ((_, key), (_, secretKey), credentialsSource) = credentialsTuple(configuration)
      if (credentialsSource == "hadoopConf") {
        // The credentials have already been set in the Hadoop conf, which happens to be the
        // SparkContext's `hadoopConfiguration`, so there is no need to encode them in the URI.
        // We want to avoid the encoding because it does not support secret keys which contain
        // backslashes.
        tempPath
      } else {
        // The credentials were not obtained from the Hadoop configuration, so we'll have to encode
        // them in the URI.
        if (secretKey.contains("/")) {
          throw new IllegalArgumentException(
            "Due to a Hadoop limitation, AWS secret keys which contain slashes ('/') are not " +
              "supported; please re-try with credentials that do not include slashes " +
              "(or specify your keys using the global SparkContext.hadoopConfiguration instead).")
        }
        val baseUri = new URI(tempPath)
        val withCredentials = new URI(
          baseUri.getScheme,
          s"$key:$secretKey",
          baseUri.getHost,
          baseUri.getPort,
          baseUri.getPath,
          baseUri.getQuery,
          baseUri.getFragment)
        withCredentials.toString
      }
    }

    /**
     * The Redshift table to be used as the target when loading or writing data.
     */
    def table: Option[String] = parameters.get("dbtable")

    /**
     * The Redshift query to be used as the target when loading data.
     */
    def query: Option[String] = parameters.get("query")

    /**
     * A JDBC URL, of the format:
     *
     *    jdbc:subprotocol://host:port/database?user=username&password=password
     *
     * Where:
     *  - subprotocol can be postgresql or redshift, depending on which JDBC driver you have loaded.
     *    Note however that one Redshift-compatible driver must be on the classpath and match this
     *    URL.
     *  - host and port should point to the Redshift master node, so security groups and/or VPC will
     *    need to be configured to allow access from the Spark driver
     *  - database identifies a Redshift database name
     *  - user and password are credentials to access the database, which must be embedded in this
     *    URL for JDBC
     */
    def jdbcUrl: String = parameters("url")

    /**
     * The JDBC driver class name. This is used to make sure the driver is registered before
     * connecting over JDBC. Default is "com.amazon.redshift.jdbc4.Driver"
     */
    def jdbcDriver: String = parameters("jdbcdriver")

    /**
     * If true, when writing, replace any existing data. When false, append to the table instead.
     * Note that the table schema will need to be compatible with whatever you have in the DataFrame
     * you're writing. spark-redshift makes no attempt to enforce that - you'll just see Redshift
     * errors if they don't match.
     *
     * Defaults to false.
     */
    @deprecated("Use SaveMode instead", "0.5.0")
    def overwrite: Boolean = parameters("overwrite").toBoolean

    /**
     * Set the Redshift table distribution style, which can be one of: EVEN, KEY or ALL. If you set
     * it to KEY, you'll also need to use the distkey parameter to set the distribution key.
     *
     * Default is EVEN.
     */
    def distStyle: Option[String] = parameters.get("diststyle")

    /**
     * The name of a column in the table to use as the distribution key when using DISTSTYLE KEY.
     * Not set by default, as default DISTSTYLE is EVEN.
     */
    def distKey: Option[String] = parameters.get("distkey")

    /**
     * A full Redshift SORTKEY specification. For full information, see latest Redshift docs:
     * http://docs.aws.amazon.com/redshift/latest/dg/r_CREATE_TABLE_NEW.html
     *
     * Examples:
     *   SORTKEY (my_sort_column)
     *   COMPOUND SORTKEY (sort_col1, sort_col2)
     *   INTERLEAVED SORTKEY (sort_col1, sort_col2)
     *
     * Not set by default - table will be unsorted.
     *
     * Note: appending data to a table with a sort key only makes sense if you know that the data
     * being added will be after the data already in the table according to the sort order. Redshift
     * does not support random inserts according to sort order, so performance will degrade if you
     * try this.
     */
    def sortKeySpec: Option[String] = parameters.get("sortkeyspec")

    /**
     * When true, data is always loaded into a new temporary table when performing an overwrite.
     * This is to ensure that the whole load process succeeds before dropping any data from
     * Redshift, which can be useful if, in the event of failures, stale data is better than no data
     * for your systems.
     *
     * Defaults to true.
     */
    def useStagingTable: Boolean = parameters("usestagingtable").toBoolean

    /**
     * List of semi-colon separated SQL statements to run after successful write operations.
     * This can be useful for running GRANT operations to make your new tables readable to other
     * users and groups.
     *
     * If the action string contains %s, the table name will be substituted in, in case a staging
     * table is being used.
     *
     * Defaults to empty.
     */
    def postActions: Array[String] = parameters("postactions").split(";")

    /**
     * Looks up "aws_access_key_id" and "aws_secret_access_key" in the parameter map and generates a
     * credentials string for Redshift. If no credentials have been provided, this function will
     * instead try using the Hadoop Configuration `fs.* settings` for the provided tempDir scheme,
     * and if that also fails, it finally tries AWS DefaultCredentialsProviderChain, which makes
     * use of standard system properties, environment variables, or IAM role configuration if
     * available.
     */
    def credentialsString(configuration: Configuration): String = {
<<<<<<< HEAD
      val ((_, accessKeyId), (_, secretAccessKey), _) = credentialsTuple(configuration)
=======
      validateS3Configuration(configuration)
      val ((_, accessKeyId), (_, secretAccessKey)) = credentialsTuple(configuration)
>>>>>>> e9f26866
      val credentials = s"aws_access_key_id=$accessKeyId;aws_secret_access_key=$secretAccessKey"

      if (parameters.contains("aws_security_token")) {
        val securityToken = parameters("aws_security_token")
        credentials + s";token=$securityToken"
      } else {
        credentials
      }
    }

<<<<<<< HEAD
   private def credentialsTuple(configuration: Configuration) = {
=======
    /**
     * Looks up "aws_access_key_id" and "aws_secret_access_key" in the parameter map and generates a
     * credentials string for Redshift. If no credentials have been provided, this function will
     * instead try using the Hadoop Configuration `fs.* settings` for the provided tempDir scheme,
     * and if that also fails, it finally tries AWS DefaultCredentialsProviderChain, which makes
     * use of standard system properties, environment variables, or IAM role configuration if
     * available.
     */
    def setCredentials(configuration: Configuration): Unit = {
      validateS3Configuration(configuration)
      val ((accessKeyIdProp, accessKeyId), (secretAccessKeyProp, secretAccessKey)) =
        credentialsTuple(configuration)
      configuration.setIfUnset(accessKeyIdProp, accessKeyId)
      configuration.setIfUnset(secretAccessKeyProp, secretAccessKey)
    }

    private def credentialsTuple(configuration: Configuration) = {
>>>>>>> e9f26866
      val scheme = new URI(tempDir).getScheme
      val hadoopConfPrefix = s"fs.$scheme"

      val (accessKeyId, secretAccessKey, credentialsSource) = {
        if (parameters.contains("aws_access_key_id")) {
          log.info("Using credentials provided in parameter map.")
          (parameters("aws_access_key_id"), parameters("aws_secret_access_key"), "params")
        } else if (configuration.get(s"$hadoopConfPrefix.awsAccessKeyId") != null) {
          log.info(s"Using hadoopConfiguration credentials for scheme $scheme}")
          (configuration.get(s"$hadoopConfPrefix.awsAccessKeyId"),
            configuration.get(s"$hadoopConfPrefix.awsSecretAccessKey"), "hadoopConf")
        } else {
          try {
            log.info(
              "Using default provider chain for AWS credentials, as none provided explicitly.")
            val awsCredentials = (new DefaultAWSCredentialsProviderChain).getCredentials
            (awsCredentials.getAWSAccessKeyId, awsCredentials.getAWSSecretKey, "providerChain")
          } catch {
            case e: Exception =>
              throw new Exception("No credentials provided and unable to detect automatically.", e)
          }
        }
      }

      ((s"$hadoopConfPrefix.awsAccessKeyId", accessKeyId),
        (s"$hadoopConfPrefix.awsSecretAccessKey", secretAccessKey), credentialsSource)
    }

    def validateS3Configuration(configuration: Configuration): Unit = {
      try {
        val ((_, accessKeyId), (_, secretAccessKey)) = credentialsTuple(configuration)
        val s3Client = new AmazonS3Client(new BasicAWSCredentials(accessKeyId, secretAccessKey))
        val s3URI = new AmazonS3URI(Utils.fixS3Url(tempDir))
        val bucket = s3URI.getBucket
        val bucketLifecycleConfiguration = s3Client.getBucketLifecycleConfiguration(bucket)
        val key = s3URI.getKey
        val someRuleMatchesTempDir = bucketLifecycleConfiguration.getRules.asScala.exists { rule =>
          // Note: this only checks that there is an active rule which matches the temp directory;
          // it does not actually check that the rule will delete the files. This check is still
          // better than nothing, though, and we can always improve it later.
          rule.getStatus == BucketLifecycleConfiguration.ENABLED && key.startsWith(rule.getPrefix)
        }
        if (!someRuleMatchesTempDir) {
          logWarning(s"The S3 bucket $bucket does not have an object lifecycle configuration to " +
            "ensure cleanup of temporary files. Consider configuring `tempdir` to point to a " +
            "bucket with an object lifecycle policy that automatically deletes files after an " +
            "expiration period. For more information, see " +
            "https://docs.aws.amazon.com/AmazonS3/latest/dev/object-lifecycle-mgmt.html")
        }
      } catch {
        case NonFatal(e) =>
          logWarning(
            "An error occurred while trying to read the S3 bucket lifecycle configuration", e)
      }
    }
  }
}<|MERGE_RESOLUTION|>--- conflicted
+++ resolved
@@ -233,12 +233,8 @@
      * available.
      */
     def credentialsString(configuration: Configuration): String = {
-<<<<<<< HEAD
+      validateS3Configuration(configuration)
       val ((_, accessKeyId), (_, secretAccessKey), _) = credentialsTuple(configuration)
-=======
-      validateS3Configuration(configuration)
-      val ((_, accessKeyId), (_, secretAccessKey)) = credentialsTuple(configuration)
->>>>>>> e9f26866
       val credentials = s"aws_access_key_id=$accessKeyId;aws_secret_access_key=$secretAccessKey"
 
       if (parameters.contains("aws_security_token")) {
@@ -249,27 +245,7 @@
       }
     }
 
-<<<<<<< HEAD
-   private def credentialsTuple(configuration: Configuration) = {
-=======
-    /**
-     * Looks up "aws_access_key_id" and "aws_secret_access_key" in the parameter map and generates a
-     * credentials string for Redshift. If no credentials have been provided, this function will
-     * instead try using the Hadoop Configuration `fs.* settings` for the provided tempDir scheme,
-     * and if that also fails, it finally tries AWS DefaultCredentialsProviderChain, which makes
-     * use of standard system properties, environment variables, or IAM role configuration if
-     * available.
-     */
-    def setCredentials(configuration: Configuration): Unit = {
-      validateS3Configuration(configuration)
-      val ((accessKeyIdProp, accessKeyId), (secretAccessKeyProp, secretAccessKey)) =
-        credentialsTuple(configuration)
-      configuration.setIfUnset(accessKeyIdProp, accessKeyId)
-      configuration.setIfUnset(secretAccessKeyProp, secretAccessKey)
-    }
-
     private def credentialsTuple(configuration: Configuration) = {
->>>>>>> e9f26866
       val scheme = new URI(tempDir).getScheme
       val hadoopConfPrefix = s"fs.$scheme"
 
@@ -300,7 +276,7 @@
 
     def validateS3Configuration(configuration: Configuration): Unit = {
       try {
-        val ((_, accessKeyId), (_, secretAccessKey)) = credentialsTuple(configuration)
+        val ((_, accessKeyId), (_, secretAccessKey), _) = credentialsTuple(configuration)
         val s3Client = new AmazonS3Client(new BasicAWSCredentials(accessKeyId, secretAccessKey))
         val s3URI = new AmazonS3URI(Utils.fixS3Url(tempDir))
         val bucket = s3URI.getBucket
