--- conflicted
+++ resolved
@@ -99,13 +99,8 @@
     def jdbcUrl: String = parameters("url")
 
     /**
-<<<<<<< HEAD
-     * The JDBC driver class name. This is used to make sure the driver is registered before connecting over
-     * JDBC. Default is "com.amazon.redshift.jdbc4.Driver"
-=======
      * The JDBC driver class name. This is used to make sure the driver is registered before
-     * connecting over JDBC. Default is "org.postgresql.Driver"
->>>>>>> 3022ef5d
+     * connecting over JDBC. Default is "com.amazon.redshift.jdbc4.Driver"
      */
     def jdbcDriver: String = parameters("jdbcdriver")
 
@@ -181,31 +176,28 @@
      * use of standard system properties, environment variables, or IAM role configuration if
      * available.
      */
-<<<<<<< HEAD
-    def credentialsString(configuration: Configuration) = {
+    def credentialsString(configuration: Configuration): String = {
       val ((_, accessKeyId), (_, secretAccessKey)) = credentialsTuple(configuration)
 
       s"aws_access_key_id=$accessKeyId;aws_secret_access_key=$secretAccessKey"
     }
 
     /**
-     * Looks up "aws_access_key_id" and "aws_secret_access_key" in the parameter map
-     * and ensures they are set on the Configuration. If no credentials have been provided,
-     * this function will instead try using the Hadoop Configuration fs.* settings for the provided tempDir
-     * scheme, and if that also fails, it finally tries AWS DefaultCredentialsProviderChain, which makes
-     * use of standard system properties, environment variables, or IAM role configuration if available.
+     * Looks up "aws_access_key_id" and "aws_secret_access_key" in the parameter map and ensures
+     * they are set on the Configuration. If no credentials have been provided, this function will
+     * instead try using the Hadoop Configuration fs.* settings for the provided tempDir scheme, and
+     * if that also fails, it finally tries AWS DefaultCredentialsProviderChain, which makes use of
+     * standard system properties, environment variables, or IAM role configuration if available.
      */
     def setCredentials(configuration: Configuration): Unit = {
-      val ((accessKeyIdProp, accessKeyId), (secretAccessKeyProp, secretAccessKey)) = credentialsTuple(configuration)
+      val ((accessKeyIdProp, accessKeyId), (secretAccessKeyProp, secretAccessKey)) =
+        credentialsTuple(configuration)
 
       configuration.setIfUnset(accessKeyIdProp, accessKeyId)
       configuration.setIfUnset(secretAccessKeyProp, secretAccessKey)
     }
 
     private def credentialsTuple(configuration: Configuration) = {
-=======
-    def credentialsString(configuration: Configuration): String = {
->>>>>>> 3022ef5d
       val scheme = new URI(tempDir).getScheme
       val hadoopConfPrefix = s"fs.$scheme"
 
@@ -230,7 +222,8 @@
         }
       }
 
-      ((s"$hadoopConfPrefix.awsAccessKeyId", accessKeyId), (s"$hadoopConfPrefix.awsSecretAccessKey", secretAccessKey))
+      ((s"$hadoopConfPrefix.awsAccessKeyId", accessKeyId),
+        (s"$hadoopConfPrefix.awsSecretAccessKey", secretAccessKey))
     }
   }
 }