/*
 * Copyright 2015 Databricks
 *
 * Licensed under the Apache License, Version 2.0 (the "License");
 * you may not use this file except in compliance with the License.
 * You may obtain a copy of the License at
 *
 *     http://www.apache.org/licenses/LICENSE-2.0
 *
 * Unless required by applicable law or agreed to in writing, software
 * distributed under the License is distributed on an "AS IS" BASIS,
 * WITHOUT WARRANTIES OR CONDITIONS OF ANY KIND, either express or implied.
 * See the License for the specific language governing permissions and
 * limitations under the License.
 */

import org.scalastyle.sbt.ScalastylePlugin.rawScalastyleSettings
import sbt._
import sbt.Keys._
import sbtsparkpackage.SparkPackagePlugin.autoImport._
import scoverage.ScoverageSbtPlugin
import sbtrelease.ReleasePlugin.autoImport._
import sbtrelease.ReleasePlugin.autoImport.ReleaseTransformations._
import com.typesafe.sbt.pgp._
import bintray.BintrayPlugin.autoImport._

object SparkRedshiftBuild extends Build {
  val testSparkVersion = settingKey[String]("Spark version to test against")
  val testHadoopVersion = settingKey[String]("Hadoop version to test against")

  // Define a custom test configuration so that unit test helper classes can be re-used under
  // the integration tests configuration; see http://stackoverflow.com/a/20635808.
  lazy val IntegrationTest = config("it") extend Test

  lazy val root = Project("spark-redshift", file("."))
    .configs(IntegrationTest)
    .settings(net.virtualvoid.sbt.graph.Plugin.graphSettings: _*)
    .settings(Project.inConfig(IntegrationTest)(rawScalastyleSettings()): _*)
    .settings(Defaults.itSettings: _*)
    .settings(
      name := "spark-redshift",
      organization := "com.databricks",
      scalaVersion := "2.10.4",
      crossScalaVersions := Seq("2.10.5", "2.11.7"),
      sparkVersion := "1.4.1",
      testSparkVersion := sys.props.get("spark.testVersion").getOrElse(sparkVersion.value),
      testHadoopVersion := sys.props.get("hadoop.testVersion").getOrElse("2.2.0"),
      spName := "databricks/spark-redshift",
      sparkComponents ++= Seq("sql", "hive"),
      spIgnoreProvided := true,
      licenses += "Apache-2.0" -> url("http://opensource.org/licenses/Apache-2.0"),
      credentials += Credentials(Path.userHome / ".ivy2" / ".credentials"),
      resolvers +=
        "Sonatype OSS Snapshots" at "https://oss.sonatype.org/content/repositories/snapshots",
      resolvers +=
        "Spark 1.5.0 RC2 Staging" at "https://repository.apache.org/content/repositories/orgapachespark-1141",
      libraryDependencies ++= Seq(
        "com.amazonaws" % "aws-java-sdk-core" % "1.9.40" % "provided",
        // We require spark-avro, but avro-mapred must be provided to match Hadoop version:
        "com.databricks" %% "spark-avro" % "1.0.0",
        "org.apache.avro" % "avro-mapred" % "1.7.6" % "provided" exclude("org.mortbay.jetty", "servlet-api"),
        // A Redshift-compatible JDBC driver must be present on the classpath for spark-redshift to work.
        // For testing, we use an Amazon driver, which is available from
        // http://docs.aws.amazon.com/redshift/latest/mgmt/configure-jdbc-connection.html
        "com.amazon.redshift" % "jdbc4" % "1.1.7.1007" % "test" from "https://s3.amazonaws.com/redshift-downloads/drivers/RedshiftJDBC4-1.1.7.1007.jar",
        "com.google.guava" % "guava" % "14.0.1" % "test",
        "org.scalatest" %% "scalatest" % "2.2.1" % "test",
        "org.scalamock" %% "scalamock-scalatest-support" % "3.2" % "test"
      ),
      libraryDependencies ++= Seq(
        "org.apache.hadoop" % "hadoop-client" % testHadoopVersion.value % "test" force(),
        "org.apache.spark" %% "spark-core" % testSparkVersion.value % "test" exclude("org.apache.hadoop", "hadoop-client") force(),
        "org.apache.spark" %% "spark-sql" % testSparkVersion.value % "test" exclude("org.apache.hadoop", "hadoop-client") force(),
        "org.apache.spark" %% "spark-hive" % testSparkVersion.value % "test" exclude("org.apache.hadoop", "hadoop-client") force()
      ),
      ScoverageSbtPlugin.ScoverageKeys.coverageHighlighting := {
        if (scalaBinaryVersion.value == "2.10") false
        else false
      },
      logBuffered := false,
      // Display full-length stacktraces from ScalaTest:
      testOptions in Test += Tests.Argument("-oF"),
<<<<<<< HEAD

      /********************
       * Release settings *
       ********************/

      publishMavenStyle := true,
      releaseCrossBuild := true,
      licenses += ("Apache-2.0", url("http://www.apache.org/licenses/LICENSE-2.0")),
      releasePublishArtifactsAction := PgpKeys.publishSigned.value,

      pomExtra :=
        <url>https://github.com/databricks/spark-redshift</url>
        <licenses>
          <license>
            <name>Apache License, Verision 2.0</name>
            <url>http://www.apache.org/licenses/LICENSE-2.0.html</url>
            <distribution>repo</distribution>
          </license>
        </licenses>
        <scm>
          <url>git@github.com:databricks/spark-redshift.git</url>
          <connection>scm:git:git@github.com:databricks/spark-redshift.git</connection>
        </scm>
        <developers>
          <developer>
            <id>meng</id>
            <name>Xiangrui Meng</name>
            <url>https://github.com/mengxr</url>
          </developer>
          <developer>
            <id>joshrosen</id>
            <name>Josh Rosen</name>
            <url>https://github.com/joshrosen</url>
          </developer>
          <developer>
            <id>marmbrus</id>
            <name>Michael Armbrust</name>
            <url>https://github.com/marmbrus</url>
          </developer>
        </developers>,

      bintrayReleaseOnPublish in ThisBuild := false,

      // Add publishing to spark packages as another step.
      releaseProcess := Seq[ReleaseStep](
        checkSnapshotDependencies,
        inquireVersions,
        runTest,
        setReleaseVersion,
        commitReleaseVersion,
        tagRelease,
        publishArtifacts,
        releaseStepTask(spPublish),
        setNextVersion,
        commitNextVersion,
        pushChanges
      )
=======
      fork in Test := true,
      javaOptions in Test ++= Seq("-Xms512M", "-Xmx2048M", "-XX:MaxPermSize=2048M")
>>>>>>> 4b476283
    )
}<|MERGE_RESOLUTION|>--- conflicted
+++ resolved
@@ -80,7 +80,8 @@
       logBuffered := false,
       // Display full-length stacktraces from ScalaTest:
       testOptions in Test += Tests.Argument("-oF"),
-<<<<<<< HEAD
+      fork in Test := true,
+      javaOptions in Test ++= Seq("-Xms512M", "-Xmx2048M", "-XX:MaxPermSize=2048M"),
 
       /********************
        * Release settings *
@@ -138,9 +139,5 @@
         commitNextVersion,
         pushChanges
       )
-=======
-      fork in Test := true,
-      javaOptions in Test ++= Seq("-Xms512M", "-Xmx2048M", "-XX:MaxPermSize=2048M")
->>>>>>> 4b476283
     )
 }