--- conflicted
+++ resolved
@@ -55,11 +55,6 @@
       resolvers +=
         "Spark 1.5.0 RC2 Staging" at "https://repository.apache.org/content/repositories/orgapachespark-1141",
       libraryDependencies ++= Seq(
-<<<<<<< HEAD
-        "com.amazonaws" % "aws-java-sdk-core" % "1.9.40",
-        "com.amazonaws" % "aws-java-sdk-s3" % "1.9.40",
-=======
->>>>>>> 6b855e86
         // These Amazon SDK depdencies are marked as 'provided' in order to reduce the risk of
         // dependency conflicts with other user libraries. In many environments, such as EMR and
         // Databricks, the Amazon SDK will already be on the classpath. In other cases, the SDK is
@@ -71,10 +66,7 @@
         // depenendecy by hand) for a smaller set of users.
         "com.amazonaws" % "aws-java-sdk-core" % "1.9.40" % "provided",
         "com.amazonaws" % "aws-java-sdk-s3" % "1.9.40" % "provided",
-<<<<<<< HEAD
         "com.amazonaws" % "aws-java-sdk-sts" % "1.9.40" % "test",
-=======
->>>>>>> 6b855e86
         // We require spark-avro, but avro-mapred must be provided to match Hadoop version.
         // In most cases, avro-mapred will be provided as part of the Spark assembly JAR.
         "com.databricks" %% "spark-avro" % "1.0.0",
