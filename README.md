# Redshift Data Source for Apache Spark

[![Build Status](https://travis-ci.org/databricks/spark-redshift.svg?branch=master)](https://travis-ci.org/databricks/spark-redshift)
[![codecov.io](http://codecov.io/github/databricks/spark-redshift/coverage.svg?branch=master)](http://codecov.io/github/databricks/spark-redshift?branch=master)

A library to load data into Spark SQL DataFrames from Amazon Redshift, and write them back to
Redshift tables. Amazon S3 is used to efficiently transfer data in and out of Redshift, and
JDBC is used to automatically trigger the appropriate `COPY` and `UNLOAD` commands on Redshift.

This library is more suited to ETL than interactive queries, since large amounts of data could be extracted to S3 for each query execution. If you plan to perform many queries against the same Redshift tables then we recommend saving the extracted data in a format such as Parquet.

- [Installation](#installation)
- Usage:
  - Data sources API: [Scala](#scala), [Python](#python), [SQL](#sql)
  - [Hadoop InputFormat](#hadoop-inputformat)
- [Configuration](#configuration)
  - [AWS Credentials](#aws-credentials)
  - [Parameters](#parameters)
  - [Configuring the maximum size of string columns](#configuring-the-maximum-size-of-string-columns)
- [Transactional Guarantees](#transactional-guarantees)
- [Migration Guide](#migration-guide)

## Installation

This library requires Apache Spark 1.4+ and Amazon Redshift 1.0.963+.

You may use this library in your applications with the following dependency information:

**Scala 2.10**
```
groupId: com.databricks
artifactId: spark-redshift_2.10
version: 0.6.0
```

**Scala 2.11**
```
groupId: com.databricks
artifactId: spark-redshift_2.11
version: 0.6.0
```

You will also need to provide a JDBC driver that is compatible with Redshift. Amazon recommend that you use [their driver](http://docs.aws.amazon.com/redshift/latest/mgmt/configure-jdbc-connection.html), which is distributed as a JAR that is hosted on Amazon's website. This library has also been successfully tested using the Postgres JDBC driver.

**Note on Hadoop versions**: This library depends on [`spark-avro`](https://github.com/databricks/spark-avro), which should automatically be downloaded because it is declared as a dependency. However, you may need to provide the corresponding `avro-mapred` dependency which matches your Hadoop distribution. In most deployments, however, this dependency will be automatically provided by your cluster's Spark assemblies and no additional action will be required.

**Note on Amazon SDK dependency**: This library declares a `provided` dependency on components of the AWS Java SDK. In most cases, these libraries will be provided by your deployment environment. However, if you get ClassNotFoundExceptions for Amazon SDK classes then you will need to add explicit dependencies on `com.amazonaws.aws-java-sdk-core` and `com.amazonaws.aws-java-sdk-s3` as part of your build / runtime configuration. See the comments in `project/SparkRedshiftBuild.scala` for more details.

## Usage

### Data Sources API

Once you have [configured your AWS credentials](#aws-credentials), you can use this library via the Data Sources API in Scala, Python or SQL, as follows:

#### Scala

```scala
import org.apache.spark.sql._

val sc = // existing SparkContext
val sqlContext = new SQLContext(sc)

// Get some data from a Redshift table
val df: DataFrame = sqlContext.read
    .format("com.databricks.spark.redshift")
    .option("url", "jdbc:redshift://redshifthost:5439/database?user=username&password=pass")
    .option("dbtable", "my_table")
    .option("tempdir", "s3n://path/for/temp/data")
    .load()

// Can also load data from a Redshift query
val df: DataFrame = sqlContext.read
    .format("com.databricks.spark.redshift")
    .option("url", "jdbc:redshift://redshifthost:5439/database?user=username&password=pass")
    .option("query", "select x, count(*) my_table group by x")
    .option("tempdir", "s3n://path/for/temp/data")
    .load()

// Apply some transformations to the data as per normal, then you can use the
// Data Source API to write the data back to another table

df.write
  .format("com.databricks.spark.redshift")
    .option("url", "jdbc:redshift://redshifthost:5439/database?user=username&password=pass")
    .option("dbtable", "my_table_copy")
    .option("tempdir", "s3n://path/for/temp/data")
  .mode("error")
  .save()
```

#### Python

```python
from pyspark.sql import SQLContext

sc = # existing SparkContext
sql_context = SQLContext(sc)

# Read data from a table
df = sql_context.read \
    .format("com.databricks.spark.redshift") \
    .option("url", "jdbc:redshift://redshifthost:5439/database?user=username&password=pass") \
    .option("dbtable", "my_table") \
    .option("tempdir", "s3n://path/for/temp/data") \
    .load()

# Read data from a query
df = sql_context.read \
    .format("com.databricks.spark.redshift") \
    .option("url", "jdbc:redshift://redshifthost:5439/database?user=username&password=pass") \
    .option("query", "select x, count(*) my_table group by x") \
    .option("tempdir", "s3n://path/for/temp/data") \
    .load()

# Write back to a table
df.write \
  .format("com.databricks.spark.redshift") \
  .option("url", "jdbc:redshift://redshifthost:5439/database?user=username&password=pass") \
  .option("dbtable", "my_table_copy") \
  .option("tempdir", "s3n://path/for/temp/data") \
  .mode("error") \
  .save()
```

#### SQL

Reading data using SQL:

```sql
CREATE TABLE my_table
USING com.databricks.spark.redshift
OPTIONS (
  dbtable 'my_table',
  tempdir 's3n://path/for/temp/data',
  url 'jdbc:redshift://redshifthost:5439/database?user=username&password=pass'
);
```

Writing data using SQL:

```sql
-- Create a new table, throwing an error if a table with the same name already exists:
CREATE TABLE my_table
USING com.databricks.spark.redshift
OPTIONS (
  dbtable 'my_table',
  tempdir 's3n://path/for/temp/data'
  url 'jdbc:redshift://redshifthost:5439/database?user=username&password=pass'
)
AS SELECT * FROM tabletosave;
```

Note that the SQL API only supports the creation of new tables and not overwriting or appending; this corresponds to the default save mode of the other language APIs.

### Hadoop InputFormat

The library contains a Hadoop input format for Redshift tables unloaded with the ESCAPE option,
which you may make direct use of as follows:

```scala
import com.databricks.spark.redshift.RedshiftInputFormat

val records = sc.newAPIHadoopFile(
  path,
  classOf[RedshiftInputFormat],
  classOf[java.lang.Long],
  classOf[Array[String]])
```

## Configuration

### AWS Credentials

This library reads and writes data to S3 when transferring data to/from Redshift. As a result, it requires AWS credentials with read and write access to a S3 bucket (specified using the `tempdir` configuration parameter). Assuming that Spark has been configured to access S3, it should automatically discover the proper credentials to pass to Redshift.

There are three ways of configuring AWS credentials for use by this library:

1. **Set keys in Hadoop conf (best option for most users):** You can specify AWS keys via [Hadoop configuration properties](https://github.com/apache/hadoop/blob/trunk/hadoop-tools/hadoop-aws/src/site/markdown/tools/hadoop-aws/index.md). For example, if your `tempdir` configuration points to a `s3n://` filesystem then you can set the `fs.s3n.awsAccessKeyId` and `fs.s3n.awsSecretAccessKey` properties in a Hadoop XML configuration file or call `sc.hadoopConfiguration.set()` to mutate Spark's global Hadoop configuration.

 For example, if you are using the `s3n` filesystem then add

 ```scala
 sc.hadoopConfiguration.set("fs.s3n.awsAccessKeyId", "YOUR_KEY_ID")
 sc.hadoopConfiguration.set("fs.s3n.awsSecretAccessKey", "YOUR_SECRET_ACCESS_KEY")
 ```

 and for the `s3a` filesystem add

 ```scala
 sc.hadoopConfiguration.set("fs.s3a.access.key", "YOUR_KEY_ID")
 sc.hadoopConfiguration.set("fs.s3a.secret.key", "YOUR_SECRET_ACCESS_KEY")
 ```

 Python users will have to use a slightly different method to modify the `hadoopConfiguration`, since this field is not exposed in all versions of PySpark. Although the following command relies on some Spark internals, it should work with all PySpark versions and is unlikely to break or change in the future:

 ```python
 sc._jsc.hadoopConfiguration().set("fs.s3n.awsAccessKeyId", "YOUR_KEY_ID")
 sc._jsc.hadoopConfiguration().set("fs.s3n.awsSecretAccessKey", "YOUR_SECRET_ACCESS_KEY")
 ```

2. **Encode keys in `tempdir` URI**: For example, the URI `s3n://ACCESSKEY:SECRETKEY@bucket/path/to/temp/dir` encodes the key pair (`ACCESSKEY`, `SECRETKEY`). Due to [Hadoop limitations](https://issues.apache.org/jira/browse/HADOOP-3733), this approach will not work for secret keys which contain forward slash (`/`) characters.
3. **IAM instance profiles:** If you are running on EC2 and authenticate to S3 using IAM and [instance profiles](https://docs.aws.amazon.com/IAM/latest/UserGuide/id_roles_use_switch-role-ec2_instance-profiles.html), then you must must configure the `temporary_aws_access_key_id`, `temporary_aws_secret_access_key`, and `temporary_aws_session_token` configuration properties to point to temporary keys created via the AWS [Security Token Service](https://docs.aws.amazon.com/IAM/latest/UserGuide/id_credentials_temp.html). These temporary keys will then be passed to Redshift via `LOAD` and `UNLOAD` commands.

> **:warning: Note**: This library does not clean up the temporary files that it creates in S3. As a result, we recommend that you use a dedicated temporary S3 bucket with an [object lifecycle configuration](http://docs.aws.amazon.com/AmazonS3/latest/dev/object-lifecycle-mgmt.html) to ensure that temporary files are automatically deleted after a specified expiration period.

### Parameters

The parameter map or <tt>OPTIONS</tt> provided in Spark SQL supports the following settings.

<table>
 <tr>
    <th>Parameter</th>
    <th>Required</th>
    <th>Default</th>
    <th>Notes</th>
 </tr>

 <tr>
    <td><tt>dbtable</tt></td>
    <td>Yes, unless <tt>query</tt> is specified</td>
    <td>No default</td>
    <td>The table to create or read from in Redshift. This parameter is required when saving data back to Redshift.</td>
 </tr>
 <tr>
    <td><tt>query</tt></td>
    <td>Yes, unless <tt>dbtable</tt> is specified</td>
    <td>No default</td>
    <td>The query to read from in Redshift</td>
 </tr>
 <tr>
    <td><tt>user</tt></td>
    <td>No</td>
    <td>No default</td>
    <td>The Redshift username.  Must be used in tandem with <tt>password</tt> option.  May only be used if the user and password are not passed in the URL, passing both will result in an error.</td>
 </tr>
 <tr>
    <td><tt>password</tt></td>
    <td>No</td>
    <td>No default</td>
    <td>The Redshift password.  Must be used in tandem with <tt>user</tt> option.  May only be used if the user and password are not passed in the URL; passing both will result in an error.</td>
 </tr>
 <tr>
    <td><tt>url</tt></td>
    <td>Yes</td>
    <td>No default</td>
    <td>
<p>A JDBC URL, of the format, <tt>jdbc:subprotocol://host:port/database?user=username&password=password</tt></p>

<ul>
 <li><tt>subprotocol</tt> can be <tt>postgresql</tt> or <tt>redshift</tt>, depending on which JDBC driver
    you have loaded. Note however that one Redshift-compatible driver must be on the classpath and match
    this URL.</li>
 <li><tt>host</tt> and <tt>port</tt> should point to the Redshift master node, so security groups and/or VPC will
need to be configured to allow access from your driver application.
 <li><tt>database</tt> identifies a Redshift database name</li>
 <li><tt>user</tt> and <tt>password</tt> are credentials to access the database, which must be embedded
    in this URL for JDBC, and your user account should have necessary privileges for the table being referenced. </li>
    </td>
 </tr>
 <tr>
    <td><tt>temporary_aws_access_key_id</tt></td>
    <td>No, unless using EC2 instance profile authentication</td>
    <td>No default</td>
    <td>AWS access key, must have write permissions to the S3 bucket.</td>
 </tr>
 <tr>
    <td><tt>temporary_aws_secret_access_key</tt></td>
    <td>No, unless using EC2 instance profile authentication</td>
    <td>No default</td>
    <td>AWS secret access key corresponding to provided access key.</td>
 </tr>
 <tr>
    <td><tt>temporary_aws_session_token</tt></td>
    <td>No, unless using EC2 instance profile authentication</td>
    <td>No default</td>
    <td>AWS session token corresponding to provided access key.</td>
 </tr>
 <tr>
    <td><tt>tempdir</tt></td>
    <td>Yes</td>
    <td>No default</td>
    <td>A writeable location in Amazon S3, to be used for unloaded data when reading and Avro data to be loaded into
Redshift when writing. If you're using Redshift data source for Spark as part of a regular ETL pipeline, it can be useful to
set a <a href="http://docs.aws.amazon.com/AmazonS3/latest/dev/object-lifecycle-mgmt.html">Lifecycle Policy</a> on a bucket
and use that as a temp location for this data.
    </td>
 </tr>
 <tr>
    <td><tt>jdbcdriver</tt></td>
    <td>No</td>
    <td>Determined by the JDBC URL's subprotocol</td>
    <td>The class name of the JDBC driver to use. This class must be on the classpath. In most cases, it should not be necessary to specify this option, as the appropriate driver classname should automatically be determined by the JDBC URL's subprotocol.</td>
 </tr>
 <tr>
    <td><tt>diststyle</tt></td>
    <td>No</td>
    <td><tt>EVEN</tt></td>
    <td>The Redshift <a href="http://docs.aws.amazon.com/redshift/latest/dg/c_choosing_dist_sort.html">Distribution Style</a> to
be used when creating a table. Can be one of <tt>EVEN</tt>, <tt>KEY</tt> or <tt>ALL</tt> (see Redshift docs). When using <tt>KEY</tt>, you
must also set a distribution key with the <tt>distkey</tt> option.
    </td>
 </tr>
 <tr>
    <td><tt>distkey</tt></td>
    <td>No, unless using <tt>DISTSTYLE KEY</tt></td>
    <td>No default</td>
    <td>The name of a column in the table to use as the distribution key when creating a table.</td>
 </tr>
 <tr>
    <td><tt>sortkeyspec</tt></td>
    <td>No</td>
    <td>No default</td>
    <td>
<p>A full Redshift <a href="http://docs.aws.amazon.com/redshift/latest/dg/t_Sorting_data.html">Sort Key</a> definition.</p>

<p>Examples include:</p>
<ul>
    <li><tt>SORTKEY(my_sort_column)</tt></li>
    <li><tt>COMPOUND SORTKEY(sort_col_1, sort_col_2)</tt></li>
    <li><tt>INTERLEAVED SORTKEY(sort_col_1, sort_col_2)</tt></li>
</ul>
    </td>
 </tr>
 <tr>
    <td><tt>usestagingtable</tt></td>
    <td>No</td>
    <td><tt>true</tt></td>
    <td>
<p>When performing an overwrite of existing data, this setting can be used to stage the new data in a temporary
table, such that we make sure the <tt>COPY</tt> finishes successfully before making any changes to the existing table.
This means that we minimize the amount of time that the target table will be unavailable and restore the old
data should the <tt>COPY</tt> fail.</p>

<p>You may wish to disable this by setting the parameter to <tt>false</tt> if you can't spare the disk space in your
Redshift cluster and/or don't have requirements to keep the table availability high.</p>
    </td>
 </tr>
 <tr>
    <td><tt>preactions</tt></td>
    <td>No</td>
    <td>No default</td>
    <td>
<p>This can be a <tt>;</tt> separated list of SQL commands to be executed before loading <tt>COPY</tt> command.
It may be useful to have some <tt>DELETE</tt> commands or similar run here before loading new data. If the command contains
<tt>%s</tt>, the table name will be formatted in before execution (in case you're using a staging table).</p>

<p>Be warned that if this commands fail, it is treated as an error and you'll get an exception. If using a staging
table, the changes will be reverted and the backup table restored if pre actions fail.</p>
    </td>
 </tr>
 <tr>
    <td><tt>postactions</tt></td>
    <td>No</td>
    <td>No default</td>
    <td>
<p>This can be a <tt>;</tt> separated list of SQL commands to be executed after a successful <tt>COPY</tt> when loading data.
It may be useful to have some <tt>GRANT</tt> commands or similar run here when loading new data. If the command contains
<tt>%s</tt>, the table name will be formatted in before execution (in case you're using a staging table).</p>

<p>Be warned that if this commands fail, it is treated as an error and you'll get an exception. If using a staging
table, the changes will be reverted and the backup table restored if post actions fail.</p>
    </td>
 </tr>
 <tr>
    <td><tt>extracopyoptions</tt></td>
    <td>No</td>
    <td>No default</td>
    <td>
<p>A list extra options to append to the Redshift <tt>COPY</tt> command when loading data, e.g. <tt>TRUNCATECOLUMNS</tt>
or <TT>MAXERROR n</tt> (see the <a href="http://docs.aws.amazon.com/redshift/latest/dg/r_COPY.html#r_COPY-syntax-overview-optional-parameters">Redshift docs</a>
for other options).</p>

<p>Note that since these options are appended to the end of the <tt>COPY</tt> command, only options that make sense
at the end of the command can be used, but that should cover most possible use cases.</p>
    </td>
 </tr>
</table>

## Additional configuration options

### Configuring the maximum size of string columns

When creating Redshift tables, this library's default behavior is to create `TEXT` columns for string columns. Redshift stores `TEXT` columns as `VARCHAR(256)`, so these columns have a maximum size of 256 characters ([source](http://docs.aws.amazon.com/redshift/latest/dg/r_Character_types.html)).

To support larger columns, you can use the `maxlength` column metadata field to specify the maximum length of individual string columns. This can also be done as a space-savings performance optimization in order to declare columns with a smaller maximum length than the default.

> **:warning: Note**: Due to limitations in Spark, metadata modification is unsupported in the Python, SQL, and R language APIs.

Here is an example of updating multiple columns' metadata fields using Spark's Scala API:

```scala
import org.apache.spark.sql.types.MetadataBuilder

// Specify the custom width of each column
val columnLengthMap = Map(
  "language_code" -> 2,
  "country_code" -> 2,
  "url" -> 2083
)

var df = ... // the dataframe you'll want to write to Redshift

// Apply each column metadata customization
columnLengthMap.foreach { case (colName, length) =>
  val metadata = new MetadataBuilder().putLong("maxlength", length).build()
  df = df.withColumn(colName, df(colName).as(colName, metadata))
}

df.write
  .format("com.databricks.spark.redshift")
  .option("url", jdbcURL)
  .option("tempdir", s3TempDirectory)
  .option("dbtable", sessionTable)
  .save()
```

## Transactional Guarantees

This section describes the transactional guarantees of the Redshift data source for Spark

### General background on Redshift and S3's properties

For general information on Redshift's transactional guarantees, see the [Managing Concurrent Write Operations](https://docs.aws.amazon.com/redshift/latest/dg/c_Concurrent_writes.html) chapter in the Redshift documentation. In a nutshell, Redshift provides [serializable isolation](https://docs.aws.amazon.com/redshift/latest/dg/c_serial_isolation.html) (according to the documentation for Redshift's [`BEGIN`](https://docs.aws.amazon.com/redshift/latest/dg/r_BEGIN.html) command, "[although] you can use any of the four transaction isolation levels, Amazon Redshift processes all isolation levels as serializable"). According to its [documentation](https://docs.aws.amazon.com/redshift/latest/dg/c_serial_isolation.html), "Amazon Redshift supports a default _automatic commit_ behavior in which each separately-executed SQL command commits individually." Thus, individual commands like `COPY` and `UNLOAD` are atomic and transactional, while explicit `BEGIN` and `END` should only be necessary to enforce the atomicity of multiple commands / queries.

When reading from / writing to Redshift, this library reads and writes data in S3. Both Spark and Redshift produce partitioned output which is stored in multiple files in S3. According to the [Amazon S3 Data Consistency Model](https://docs.aws.amazon.com/AmazonS3/latest/dev/Introduction.html#ConsistencyModel) documentation, S3 bucket listing operations are eventually-consistent, so the files must to go to special lengths to avoid missing / incomplete data due to this source of eventual-consistency.

### Guarantees of the Redshift data source for Spark


<<<<<<< HEAD

**Appending to an existing table**: When inserting rows into Redshift, `spark-redshift` uses the [`COPY`](https://docs.aws.amazon.com/redshift/latest/dg/r_COPY.html) command and specifies [manifests](https://docs.aws.amazon.com/redshift/latest/dg/loading-data-files-using-manifest.html) to guard against certain eventually-consistent S3 operations. As a result, `spark-redshift` appends to existing tables have the same atomic and transactional properties as regular Redshift `COPY` commands.
=======
**Appending to an existing table**: In the [`COPY`](https://docs.aws.amazon.com/redshift/latest/dg/r_COPY.html) command, this library uses [manifests](https://docs.aws.amazon.com/redshift/latest/dg/loading-data-files-using-manifest.html) to guard against certain eventually-consistent S3 operations. As a result, it appends to existing tables have the same atomic and transactional properties as regular Redshift `COPY` commands.

**Overwriting an existing table**: By default, this library uses transactions to perform overwrites. Outside of a transaction, it will create an empty temporary table and append the new rows using a `COPY` statement. If the `COPY` succeeds, it will use a transaction to atomically delete the overwritten table and rename the temporary table to destination table.
>>>>>>> 9ac340ea


**Creating a new table (`SaveMode.CreateIfNotExists`)**: Creating a new table is a two-step process, consisting of a `CREATE TABLE` command followed by a [`COPY`](https://docs.aws.amazon.com/redshift/latest/dg/r_COPY.html) command to append the initial set of rows. Both of these operations are performed in a single transaction.

**Overwriting an existing table**: By default, `spark-redshift` uses transactions to perform overwrites, which are implemented by deleting the destination table, creating a new empty table, and appending rows to it.

If `usestagingtable` is set to `false` then `spark-redshift` will commit the `DELETE TABLE` command before appending rows to the new table, sacrificing the atomicity of the overwrite operation but reducing the amount of staging space that Redshift needs during the overwrite.

**Querying Redshift tables**: Queries use Redshift's [`UNLOAD`](https://docs.aws.amazon.com/redshift/latest/dg/r_UNLOAD.html) command to execute a query and save its results to S3 and use [manifests](https://docs.aws.amazon.com/redshift/latest/dg/loading-data-files-using-manifest.html) to guard against certain eventually-consistent S3 operations. As a result, queries from Redshift data source for Spark should have the same consistency properties as regular Redshift queries.

## Migration Guide


Some breaking changes were made in version 0.3 of the Hadoop InputFormat. Users should make the
following changes in their code if they would like to use the 0.3+ versions, when using the input format
directly:

 * <tt>com.databricks.examples.redshift.input</tt> -> <tt>com.databricks.spark.redshift</tt>
 * <tt>SchemaRDD</tt> -> <tt>DataFrame</tt>
 * `import com.databricks.examples.redshift.input.RedshiftInputFormat._` -> `import com.databricks.spark.redshift._`

Version 0.4+ adds the DataSource API and JDBC, which is an entirely new API, so although this won't break
code using the InputFormat directly, you may wish to make use of the new functionality to avoid performing
<tt>UNLOAD</tt> queries manually.<|MERGE_RESOLUTION|>--- conflicted
+++ resolved
@@ -427,21 +427,16 @@
 ### Guarantees of the Redshift data source for Spark
 
 
-<<<<<<< HEAD
-
-**Appending to an existing table**: When inserting rows into Redshift, `spark-redshift` uses the [`COPY`](https://docs.aws.amazon.com/redshift/latest/dg/r_COPY.html) command and specifies [manifests](https://docs.aws.amazon.com/redshift/latest/dg/loading-data-files-using-manifest.html) to guard against certain eventually-consistent S3 operations. As a result, `spark-redshift` appends to existing tables have the same atomic and transactional properties as regular Redshift `COPY` commands.
-=======
 **Appending to an existing table**: In the [`COPY`](https://docs.aws.amazon.com/redshift/latest/dg/r_COPY.html) command, this library uses [manifests](https://docs.aws.amazon.com/redshift/latest/dg/loading-data-files-using-manifest.html) to guard against certain eventually-consistent S3 operations. As a result, it appends to existing tables have the same atomic and transactional properties as regular Redshift `COPY` commands.
 
-**Overwriting an existing table**: By default, this library uses transactions to perform overwrites. Outside of a transaction, it will create an empty temporary table and append the new rows using a `COPY` statement. If the `COPY` succeeds, it will use a transaction to atomically delete the overwritten table and rename the temporary table to destination table.
->>>>>>> 9ac340ea
+**Appending to an existing table**: When inserting rows into Redshift, this library uses the [`COPY`](https://docs.aws.amazon.com/redshift/latest/dg/r_COPY.html) command and specifies [manifests](https://docs.aws.amazon.com/redshift/latest/dg/loading-data-files-using-manifest.html) to guard against certain eventually-consistent S3 operations. As a result, `spark-redshift` appends to existing tables have the same atomic and transactional properties as regular Redshift `COPY` commands.
 
 
 **Creating a new table (`SaveMode.CreateIfNotExists`)**: Creating a new table is a two-step process, consisting of a `CREATE TABLE` command followed by a [`COPY`](https://docs.aws.amazon.com/redshift/latest/dg/r_COPY.html) command to append the initial set of rows. Both of these operations are performed in a single transaction.
 
-**Overwriting an existing table**: By default, `spark-redshift` uses transactions to perform overwrites, which are implemented by deleting the destination table, creating a new empty table, and appending rows to it.
-
-If `usestagingtable` is set to `false` then `spark-redshift` will commit the `DELETE TABLE` command before appending rows to the new table, sacrificing the atomicity of the overwrite operation but reducing the amount of staging space that Redshift needs during the overwrite.
+**Overwriting an existing table**: By default, this library uses transactions to perform overwrites, which are implemented by deleting the destination table, creating a new empty table, and appending rows to it.
+
+If `usestagingtable` is set to `false` then this library will commit the `DELETE TABLE` command before appending rows to the new table, sacrificing the atomicity of the overwrite operation but reducing the amount of staging space that Redshift needs during the overwrite.
 
 **Querying Redshift tables**: Queries use Redshift's [`UNLOAD`](https://docs.aws.amazon.com/redshift/latest/dg/r_UNLOAD.html) command to execute a query and save its results to S3 and use [manifests](https://docs.aws.amazon.com/redshift/latest/dg/loading-data-files-using-manifest.html) to guard against certain eventually-consistent S3 operations. As a result, queries from Redshift data source for Spark should have the same consistency properties as regular Redshift queries.
 
